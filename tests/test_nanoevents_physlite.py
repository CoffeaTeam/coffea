import os

import numpy as np
import pytest

from coffea.nanoevents import NanoEventsFactory, PHYSLITESchema

<<<<<<< HEAD
pytestmark = pytest.mark.skip("PHYSLITE schema not completely working in dask yet")
=======
pytestmark = pytest.mark.skip(reason="uproot is upset with this file...")
>>>>>>> 8f92581f


def _events():
    path = os.path.abspath("tests/samples/DAOD_PHYSLITE_21.2.108.0.art.pool.root")
    factory = NanoEventsFactory.from_root(
        path,
        treepath="CollectionTree",
        schemaclass=PHYSLITESchema,
        permit_dask=False,
    )
    return factory.events()


@pytest.fixture(scope="module")
def events():
    return _events()


@pytest.mark.parametrize("do_slice", [False, True])
def test_electron_track_links(events, do_slice):
    if do_slice:
        events = events[np.random.randint(2, size=len(events)).astype(bool)]
    for event in events:
        for electron in event.Electrons:
            for link_index, link in enumerate(electron.trackParticleLinks):
                track_index = link.m_persIndex
                print(track_index)
                print(event.GSFTrackParticles)
                print(electron.trackParticleLinks)
                print(electron.trackParticles)

                assert (
                    event.GSFTrackParticles[track_index].z0
                    == electron.trackParticles[link_index].z0
                )


# from MetaData/EventFormat
_hash_to_target_name = {
    13267281: "TruthPhotons",
    342174277: "TruthMuons",
    368360608: "TruthNeutrinos",
    375408000: "TruthTaus",
    394100163: "TruthElectrons",
    614719239: "TruthBoson",
    660928181: "TruthTop",
    779635413: "TruthBottom",
}


def test_truth_links_toplevel(events):
    children_px = events.TruthBoson.children.px
    for i_event, event in enumerate(events):
        for i_particle, particle in enumerate(event.TruthBoson):
            for i_link, link in enumerate(particle.childLinks):
                assert (
                    event[_hash_to_target_name[link.m_persKey]][link.m_persIndex].px
                    == children_px[i_event][i_particle][i_link]
                )


def test_truth_links(events):
    for i_event, event in enumerate(events):
        for i_particle, particle in enumerate(event.TruthBoson):
            for i_link, link in enumerate(particle.childLinks):
                assert (
                    event[_hash_to_target_name[link.m_persKey]][link.m_persIndex].px
                    == particle.children[i_link].px
                )<|MERGE_RESOLUTION|>--- conflicted
+++ resolved
@@ -5,11 +5,7 @@
 
 from coffea.nanoevents import NanoEventsFactory, PHYSLITESchema
 
-<<<<<<< HEAD
-pytestmark = pytest.mark.skip("PHYSLITE schema not completely working in dask yet")
-=======
 pytestmark = pytest.mark.skip(reason="uproot is upset with this file...")
->>>>>>> 8f92581f
 
 
 def _events():
