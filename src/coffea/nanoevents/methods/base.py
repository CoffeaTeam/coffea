--- conflicted
+++ resolved
@@ -205,7 +205,7 @@
         Used with global indexes to resolve cross-references"""
         return self._getlistarray().content
 
-<<<<<<< HEAD
+    @dask_method
     def _apply_global_mapping(
         self, actual_from, original_from, from_map, onto_map, _dask_array_=None
     ):
@@ -323,24 +323,24 @@
 
         layout_out = awkward.transform(descend, index_out.layout, highlevel=False)
         out = awkward.Array(layout_out, behavior=self.behavior)
-
-        if isinstance(from_map, dask_awkward.Array):
-            return _dask_array_.map_partitions(
-                _ClassMethodFn("_apply_global_mapping"),
-                actual_from,
-                original_from,
-                from_map,
-                onto_map,
-                label="_apply_global_mapping",
-                meta=out,
-            )
         return out
 
-    def _apply_global_index(self, index, _dask_array_=None):
-=======
+    @_apply_global_mapping.dask
+    def _apply_global_mapping(
+        self,  dask_array, actual_from, original_from, from_map, onto_map,
+    ):
+        return dask_array.map_partitions(
+            _ClassMethodFn("_apply_global_mapping"),
+            actual_from,
+            original_from,
+            from_map,
+            onto_map,
+            label="_apply_global_mapping",
+            meta=out,
+        )
+    
     @dask_method
     def _apply_global_index(self, index):
->>>>>>> 56dc65a8
         """Internal method to take from a collection using a flat index
 
         This is often necessary to be able to still resolve cross-references on
