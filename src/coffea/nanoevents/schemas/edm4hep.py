--- conflicted
+++ resolved
@@ -126,13 +126,9 @@
                 }
 
                 branch_forms[f"G{objname}ParentsIndex"] = transforms.local2global_form(
-<<<<<<< HEAD
-                    branch_forms["_MCParticlesSkimmed_parents/_MCParticlesSkimmed_parents.index"],
-=======
-                    branch_forms[
-                        f"_MCParticlesSkimmed_parents/_MCParticlesSkimmed_parents.index"
-                    ],
->>>>>>> 9f58a881
+                    branch_forms[
+                        "_MCParticlesSkimmed_parents/_MCParticlesSkimmed_parents.index"
+                    ],
                     offset_form,
                 )
 
@@ -205,7 +201,6 @@
                 }
 
                 Greco_index_form = transforms.local2global_form(
-<<<<<<< HEAD
                     branch_forms[
                         "_MCTruthRecoLink_rec/_MCTruthRecoLink_rec.index"
                     ],
@@ -215,13 +210,6 @@
                     branch_forms[
                         "_MCTruthRecoLink_sim/_MCTruthRecoLink_sim.index"
                     ],
-=======
-                    branch_forms[f"_MCTruthRecoLink_rec/_MCTruthRecoLink_rec.index"],
-                    pfos_offsets_form,
-                )
-                Gmc_index_form = transforms.local2global_form(
-                    branch_forms[f"_MCTruthRecoLink_sim/_MCTruthRecoLink_sim.index"],
->>>>>>> 9f58a881
                     mc_offsets_form,
                 )
 
