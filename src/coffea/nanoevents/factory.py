import io
import pathlib
import warnings
import weakref
from functools import partial
from types import FunctionType
from typing import Mapping

import awkward
import dask_awkward
import fsspec
import uproot

from coffea.nanoevents.mapping import (
    CachedMapping,
    ParquetSourceMapping,
    PreloadedOpener,
    PreloadedSourceMapping,
    TrivialParquetOpener,
    TrivialUprootOpener,
    UprootSourceMapping,
)
from coffea.nanoevents.schemas import BaseSchema, NanoAODSchema
from coffea.nanoevents.util import key_to_tuple, quote, tuple_to_key, unquote

_offsets_label = quote(",!offsets")


def _remove_not_interpretable(branch):
    if isinstance(
        branch.interpretation, uproot.interpretation.identify.uproot.AsGrouped
    ):
        for name, interpretation in branch.interpretation.subbranches.items():
            if isinstance(
                interpretation, uproot.interpretation.identify.UnknownInterpretation
            ):
                warnings.warn(
                    f"Skipping {branch.name} as it is not interpretable by Uproot"
                )
                return False
    if isinstance(
        branch.interpretation, uproot.interpretation.identify.UnknownInterpretation
    ):
        warnings.warn(f"Skipping {branch.name} as it is not interpretable by Uproot")
        return False

    try:
        _ = branch.interpretation.awkward_form(None)
    except uproot.interpretation.objects.CannotBeAwkward:
        warnings.warn(
            f"Skipping {branch.name} as it is it cannot be represented as an Awkward array"
        )
        return False
    else:
        return True


def _key_formatter(prefix, form_key, form, attribute):
    if attribute == "offsets":
        form_key += _offsets_label
    return prefix + f"/{attribute}/{form_key}"


class _map_schema_base:  # ImplementsFormMapping, ImplementsFormMappingInfo
    def __init__(
        self, schemaclass=BaseSchema, metadata=None, behavior=None, version=None
    ):
        self.schemaclass = schemaclass
        self.behavior = behavior
        self.metadata = metadata
        self.version = version

    def keys_for_buffer_keys(self, buffer_keys):
        base_columns = set()
        for buffer_key in buffer_keys:
            form_key, attribute = self.parse_buffer_key(buffer_key)
            operands = unquote(form_key).split(",")

            it_operands = iter(operands)
            next(it_operands)

            base_columns.update(
                [
                    name
                    for name, maybe_transform in zip(operands, it_operands)
                    if maybe_transform == "!load"
                ]
            )
        return base_columns

    def parse_buffer_key(self, buffer_key):
        prefix, attribute, form_key = buffer_key.rsplit("/", maxsplit=2)
        if attribute == "offsets":
            return (form_key[: -len(_offsets_label)], attribute)
        else:
            return (form_key, attribute)

    @property
    def buffer_key(self):
        return partial(self._key_formatter, "")

    def _key_formatter(self, prefix, form_key, form, attribute):
        if attribute == "offsets":
            form_key += _offsets_label
        return prefix + f"/{attribute}/{form_key}"


class _TranslatedMapping:
    def __init__(self, func, mapping):
        self._func = func
        self._mapping = mapping

    def __getitem__(self, index):
        return self._mapping[self._func(index)]


class _map_schema_uproot(_map_schema_base):
    def __init__(
        self, schemaclass=BaseSchema, metadata=None, behavior=None, version=None
    ):
        super().__init__(
            schemaclass=schemaclass,
            metadata=metadata,
            behavior=behavior,
            version=version,
        )

    def __call__(self, form):
        from coffea.nanoevents.mapping.uproot import _lazify_form

        branch_forms = {}
        for ifield, field in enumerate(form.fields):
            iform = form.contents[ifield].to_dict()
            branch_forms[field] = _lazify_form(
                iform, f"{field},!load", docstr=iform["parameters"]["__doc__"]
            )
        lform = {
            "class": "RecordArray",
            "contents": [item for item in branch_forms.values()],
            "fields": [key for key in branch_forms.keys()],
            "parameters": {
                "__doc__": form.parameters["__doc__"],
                "metadata": self.metadata,
            },
            "form_key": None,
        }
        return (
            awkward.forms.form.from_dict(self.schemaclass(lform, self.version).form),
            self,
        )

    def load_buffers(self, tree, keys, start, stop, interp_options):
        from functools import partial

        from coffea.nanoevents.util import tuple_to_key

        partition_key = (
            str(tree.file.uuid),
            tree.object_path,
            f"{start}-{stop}",
        )
        uuidpfn = {partition_key[0]: tree.file.file_path}
        mapping = UprootSourceMapping(
            TrivialUprootOpener(uuidpfn, interp_options),
            start,
            stop,
            cache={},
            access_log=None,
            use_ak_forth=True,
        )
        mapping.preload_column_source(partition_key[0], partition_key[1], tree)
        buffer_key = partial(self._key_formatter, tuple_to_key(partition_key))

        # The buffer-keys that dask-awkward knows about will not include the
        # partition key. Therefore, we must translate the keys here.
        def translate_key(index):
            form_key, attribute = self.parse_buffer_key(index)
            return buffer_key(form_key=form_key, attribute=attribute, form=None)

        return _TranslatedMapping(translate_key, mapping)


class _map_schema_parquet(_map_schema_base):
    def __init__(
        self, schemaclass=BaseSchema, metadata=None, behavior=None, version=None
    ):
        super().__init__(
            schemaclass=schemaclass,
            metadata=metadata,
            behavior=behavior,
            version=version,
        )

    def __call__(self, form):
        # expecting a flat data source in so this is OK
        lza = awkward.Array(
            form.length_zero_array(highlevel=False), behavior=self.behavior
        )
        column_source = {key: lza[key] for key in awkward.fields(lza)}

        lform = PreloadedSourceMapping._extract_base_form(column_source)
        lform["parameters"]["metadata"] = self.metadata

        return awkward.forms.form.from_dict(self.schemaclass(lform, self.version).form)


class NanoEventsFactory:
    """A factory class to build NanoEvents objects"""

    def __init__(self, schema, mapping, partition_key, cache=None, is_dask=False):
        self._is_dask = is_dask
        self._schema = schema
        self._mapping = mapping
        self._partition_key = partition_key
        self._cache = cache
        self._events = lambda: None

    def __getstate__(self):
        return {
            "schema": self._schema,
            "mapping": self._mapping,
            "partition_key": self._partition_key,
        }

    def __setstate__(self, state):
        self._schema = state["schema"]
        self._mapping = state["mapping"]
        self._partition_key = state["partition_key"]
        self._cache = None
        self._events = lambda: None

    @classmethod
    def from_root(
        cls,
        file,
        treepath=uproot._util.unset,
        entry_start=None,
        entry_stop=None,
        chunks_per_file=uproot._util.unset,
        runtime_cache=None,
        persistent_cache=None,
        schemaclass=NanoAODSchema,
        metadata=None,
        uproot_options={},
        access_log=None,
        iteritems_options={},
        use_ak_forth=True,
        delayed=True,
    ):
        """Quickly build NanoEvents from a root file

        Parameters
        ----------
            file : a string or dict input to ``uproot.open()`` or ``uproot.dask()`` or a ``uproot.reading.ReadOnlyDirectory``
                The filename or dict of filenames including the treepath (as it would be passed directly to ``uproot.open()``
                or ``uproot.dask()``) already opened file using e.g. ``uproot.open()``.
            treepath : str, optional
                Name of the tree to read in the file. Used only if ``file`` is a ``uproot.reading.ReadOnlyDirectory``.
            entry_start : int, optional
                Start at this entry offset in the tree (default 0)
            entry_stop : int, optional
                Stop at this entry offset in the tree (default end of tree)
            runtime_cache : dict, optional
                A dict-like interface to a cache object. This cache is expected to last the
                duration of the program only, and will be used to hold references to materialized
                awkward arrays, etc.
            persistent_cache : dict, optional
                A dict-like interface to a cache object. Only bare numpy arrays will be placed in this cache,
                using globally-unique keys.
            schemaclass : BaseSchema
                A schema class deriving from `BaseSchema` and implementing the desired view of the file
            metadata : dict, optional
                Arbitrary metadata to add to the `base.NanoEvents` object
            uproot_options : dict, optional
                Any options to pass to ``uproot.open`` or ``uproot.dask``
            access_log : list, optional
                Pass a list instance to record which branches were lazily accessed by this instance
            use_ak_forth:
                Toggle using awkward_forth to interpret branches in root file.
            delayed:
                Nanoevents will use dask as a backend to construct a delayed task graph representing your analysis.
        """

        if treepath is not uproot._util.unset and not isinstance(
            file, uproot.reading.ReadOnlyDirectory
        ):
            raise ValueError(
                """Specification of treename by argument to from_root is no longer supported in coffea 2023.
            Please use one of the allow types for "files" specified by uproot: https://github.com/scikit-hep/uproot5/blob/v5.1.2/src/uproot/_dask.py#L109-L132
            """
            )

        if (
            delayed
            and not isinstance(schemaclass, FunctionType)
            and schemaclass.__dask_capable__
        ):
            map_schema = _map_schema_uproot(
                schemaclass=schemaclass,
                behavior=dict(schemaclass.behavior()),
                metadata=metadata,
                version="latest",
            )

            opener = None
            if isinstance(file, uproot.reading.ReadOnlyDirectory):
                opener = partial(
                    uproot.dask,
                    file[treepath],
                    full_paths=True,
                    open_files=False,
                    ak_add_doc=True,
                    filter_branch=_remove_not_interpretable,
                    steps_per_file=chunks_per_file,
                    **uproot_options,
                )
            else:
                opener = partial(
                    uproot.dask,
                    file,
                    full_paths=True,
                    open_files=False,
                    ak_add_doc=True,
                    filter_branch=_remove_not_interpretable,
                    steps_per_file=chunks_per_file,
                    **uproot_options,
                )
            return cls(map_schema, opener, None, cache=None, is_dask=True)
        elif delayed and not schemaclass.__dask_capable__:
            warnings.warn(
                f"{schemaclass} is not dask capable despite allowing dask, generating non-dask nanoevents"
            )

        if isinstance(file, uproot.reading.ReadOnlyDirectory):
            tree = file[treepath]
        elif "<class 'uproot.rootio.ROOTDirectory'>" == str(type(file)):
            raise RuntimeError(
                "The file instance (%r) is an uproot3 type, but this module is only compatible with uproot5 or higher"
                % file
            )
        else:
            tree = uproot.open(file, **uproot_options)

        if entry_start is None or entry_start < 0:
            entry_start = 0
        if entry_stop is None or entry_stop > tree.num_entries:
            entry_stop = tree.num_entries

        partition_key = (
            str(tree.file.uuid),
            tree.object_path,
            f"{entry_start}-{entry_stop}",
        )
        uuidpfn = {partition_key[0]: tree.file.file_path}
        mapping = UprootSourceMapping(
            TrivialUprootOpener(uuidpfn, uproot_options),
            entry_start,
            entry_stop,
            cache={},
            access_log=access_log,
            use_ak_forth=use_ak_forth,
        )
        mapping.preload_column_source(partition_key[0], partition_key[1], tree)

        base_form = mapping._extract_base_form(
            tree, iteritems_options=iteritems_options
        )

        return cls._from_mapping(
            mapping,
            partition_key,
            base_form,
            runtime_cache,
            persistent_cache,
            schemaclass,
            metadata,
        )

    @classmethod
    def from_parquet(
        cls,
        file,
        treepath=uproot._util.unset,
        entry_start=None,
        entry_stop=None,
        runtime_cache=None,
        persistent_cache=None,
        schemaclass=NanoAODSchema,
        metadata=None,
        parquet_options={},
        skyhook_options={},
        access_log=None,
        delayed=True,
    ):
        """Quickly build NanoEvents from a parquet file

        Parameters
        ----------
            file : str, pathlib.Path, pyarrow.NativeFile, or python file-like
                The filename or already opened file using e.g. ``uproot.open()``
            treepath : str, optional
                Name of the tree to read in the file
            entry_start : int, optional
                Start at this entry offset in the tree (default 0)
            entry_stop : int, optional
                Stop at this entry offset in the tree (default end of tree)
            runtime_cache : dict, optional
                A dict-like interface to a cache object. This cache is expected to last the
                duration of the program only, and will be used to hold references to materialized
                awkward arrays, etc.
            persistent_cache : dict, optional
                A dict-like interface to a cache object. Only bare numpy arrays will be placed in this cache,
                using globally-unique keys.
            schemaclass : BaseSchema
                A schema class deriving from `BaseSchema` and implementing the desired view of the file
            metadata : dict, optional
                Arbitrary metadata to add to the `base.NanoEvents` object
            parquet_options : dict, optional
                Any options to pass to ``pyarrow.parquet.ParquetFile``
            access_log : list, optional
                Pass a list instance to record which branches were lazily accessed by this instance
            delayed:
                Nanoevents will use dask as a backend to construct a delayed task graph representing your analysis.
        """
        import pyarrow
        import pyarrow.dataset as ds
        import pyarrow.parquet

        ftypes = (
            pathlib.Path,
            pyarrow.NativeFile,
            io.TextIOBase,
            io.BufferedIOBase,
            io.RawIOBase,
            io.IOBase,
        )

        if (
            delayed
            and not isinstance(schemaclass, FunctionType)
            and schemaclass.__dask_capable__
        ):
            map_schema = _map_schema_parquet(
                schemaclass=schemaclass,
                behavior=dict(schemaclass.behavior()),
                metadata=metadata,
                version="latest",
            )

            if isinstance(file, ftypes + (str,)):
                opener = partial(
                    dask_awkward.from_parquet,
                    file,
                )
            else:
                raise TypeError("Invalid file type (%s)" % (str(type(file))))
            return cls(map_schema, opener, None, cache=None, is_dask=True)
        elif delayed and not schemaclass.__dask_capable__:
            warnings.warn(
                f"{schemaclass} is not dask capable despite allowing dask, generating non-dask nanoevents"
            )

        if isinstance(file, ftypes):
            table_file = pyarrow.parquet.ParquetFile(file, **parquet_options)
        elif isinstance(file, str):
            fs_file = fsspec.open(
                file, "rb"
            ).open()  # Call open to materialize the file
            table_file = pyarrow.parquet.ParquetFile(fs_file, **parquet_options)
        elif isinstance(file, pyarrow.parquet.ParquetFile):
            table_file = file
        else:
            raise TypeError("Invalid file type (%s)" % (str(type(file))))

        if entry_start is None or entry_start < 0:
            entry_start = 0
        if entry_stop is None or entry_stop > table_file.metadata.num_rows:
            entry_stop = table_file.metadata.num_rows

        pqmeta = table_file.schema_arrow.metadata
        pquuid = None if pqmeta is None else pqmeta.get(b"uuid", None)
        pqobj_path = None if pqmeta is None else pqmeta.get(b"object_path", None)

        partition_key = (
            str(None) if pquuid is None else pquuid.decode("ascii"),
            str(None) if pqobj_path is None else pqobj_path.decode("ascii"),
            f"{entry_start}-{entry_stop}",
        )
        uuidpfn = {partition_key[0]: pqobj_path}
        mapping = ParquetSourceMapping(
            TrivialParquetOpener(uuidpfn, parquet_options),
            entry_start,
            entry_stop,
            access_log=access_log,
        )

        format_ = "parquet"
        dataset = None
        shim = None
        if len(skyhook_options) > 0:
            format_ = ds.SkyhookFileFormat(
                "parquet",
                skyhook_options["ceph_config_path"].encode(),
                skyhook_options["ceph_data_pool"].encode(),
            )
            dataset = ds.dataset(file, schema=table_file.schema_arrow, format=format_)
            shim = TrivialParquetOpener.UprootLikeShim(file, dataset)
        else:
            shim = TrivialParquetOpener.UprootLikeShim(
                table_file, dataset, openfile=fs_file
            )

        mapping.preload_column_source(partition_key[0], partition_key[1], shim)

        base_form = mapping._extract_base_form(table_file.schema_arrow)

        return cls._from_mapping(
            mapping,
            partition_key,
            base_form,
            runtime_cache,
            persistent_cache,
            schemaclass,
            metadata,
        )

    @classmethod
    def from_preloaded(
        cls,
        array_source,
        entry_start=None,
        entry_stop=None,
        runtime_cache=None,
        persistent_cache=None,
        schemaclass=NanoAODSchema,
        metadata=None,
        access_log=None,
    ):
        """Quickly build NanoEvents from a pre-loaded array source

        Parameters
        ----------
            array_source : Mapping[str, awkward.Array]
                A mapping of names to awkward arrays, it must have a metadata attribute with uuid,
                num_rows, and path sub-items.
            entry_start : int, optional
                Start at this entry offset in the tree (default 0)
            entry_stop : int, optional
                Stop at this entry offset in the tree (default end of tree)
            runtime_cache : dict, optional
                A dict-like interface to a cache object. This cache is expected to last the
                duration of the program only, and will be used to hold references to materialized
                awkward arrays, etc.
            persistent_cache : dict, optional
                A dict-like interface to a cache object. Only bare numpy arrays will be placed in this cache,
                using globally-unique keys.
            schemaclass : BaseSchema
                A schema class deriving from `BaseSchema` and implementing the desired view of the file
            metadata : dict, optional
                Arbitrary metadata to add to the `base.NanoEvents` object
            access_log : list, optional
                Pass a list instance to record which branches were lazily accessed by this instance
        """
        if not isinstance(array_source, Mapping):
            raise TypeError(
                "Invalid array source type (%s)" % (str(type(array_source)))
            )
        if not hasattr(array_source, "metadata"):
            raise TypeError(
                "array_source must have 'metadata' with uuid, num_rows, and object_path"
            )

        if entry_start is None or entry_start < 0:
            entry_start = 0
        if entry_stop is None or entry_stop > array_source.metadata["num_rows"]:
            entry_stop = array_source.metadata["num_rows"]

        uuid = array_source.metadata["uuid"]
        obj_path = array_source.metadata["object_path"]

        partition_key = (
            str(uuid),
            obj_path,
            f"{entry_start}-{entry_stop}",
        )
        uuidpfn = {uuid: array_source}
        mapping = PreloadedSourceMapping(
            PreloadedOpener(uuidpfn), entry_start, entry_stop, access_log=access_log
        )
        mapping.preload_column_source(partition_key[0], partition_key[1], array_source)

        base_form = mapping._extract_base_form(array_source)

        return cls._from_mapping(
            mapping,
            partition_key,
            base_form,
            runtime_cache,
            persistent_cache,
            schemaclass,
            metadata,
        )

    @classmethod
    def _from_mapping(
        cls,
        mapping,
        partition_key,
        base_form,
        runtime_cache,
        persistent_cache,
        schemaclass,
        metadata,
    ):
        """Quickly build NanoEvents from a root file

        Parameters
        ----------
            mapping : Mapping
                The mapping of a column_source to columns.
            partition_key : tuple
                Basic information about the column source, uuid, paths.
            base_form : dict
                The awkward form describing the nanoevents interpretation of the mapped file.
            runtime_cache : dict
                A dict-like interface to a cache object. This cache is expected to last the
                duration of the program only, and will be used to hold references to materialized
                awkward arrays, etc.
            persistent_cache : dict
                A dict-like interface to a cache object. Only bare numpy arrays will be placed in this cache,
                using globally-unique keys.
            schemaclass : BaseSchema
                A schema class deriving from `BaseSchema` and implementing the desired view of the file
            metadata : dict
                Arbitrary metadata to add to the `base.NanoEvents` object

        """
        if persistent_cache is not None:
            mapping = CachedMapping(persistent_cache, mapping)
        if metadata is not None:
            base_form["parameters"]["metadata"] = metadata
        if not callable(schemaclass):
            raise ValueError("Invalid schemaclass type")
        schema = schemaclass(base_form)
        if not isinstance(schema, BaseSchema):
            raise RuntimeError("Invalid schema type")
        return cls(
            schema,
            mapping,
            tuple_to_key(partition_key),
            cache=runtime_cache,
            is_dask=False,
        )

    def __len__(self):
        uuid, treepath, entryrange = key_to_tuple(self._partition_key)
        start, stop = (int(x) for x in entryrange.split("-"))
        return stop - start

    def events(self):
        """Build events"""
        if self._is_dask:
            events = self._mapping(form_mapping=self._schema)
<<<<<<< HEAD
            events.attrs["@original_array"] = events
=======
            report = None
            if isinstance(events, tuple):
                events, report = events
            events.behavior["__original_array__"] = lambda: events
            if report is not None:
                return events, report
>>>>>>> de7483fa
            return events

        events = self._events()
        if events is None:
            events = awkward.from_buffers(
                self._schema.form,
                len(self),
                self._mapping,
                buffer_key=partial(_key_formatter, self._partition_key),
                behavior=self._schema.behavior(),
                attrs={"@events_factory": self},
            )
            self._events = weakref.ref(events)

        return events<|MERGE_RESOLUTION|>--- conflicted
+++ resolved
@@ -661,16 +661,12 @@
         """Build events"""
         if self._is_dask:
             events = self._mapping(form_mapping=self._schema)
-<<<<<<< HEAD
-            events.attrs["@original_array"] = events
-=======
             report = None
             if isinstance(events, tuple):
                 events, report = events
-            events.behavior["__original_array__"] = lambda: events
+            events.attrs["@original_array"] = events
             if report is not None:
                 return events, report
->>>>>>> de7483fa
             return events
 
         events = self._events()
