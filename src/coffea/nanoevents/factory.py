--- conflicted
+++ resolved
@@ -243,11 +243,7 @@
         treepath="/Events",
         entry_start=None,
         entry_stop=None,
-<<<<<<< HEAD
-        chunks_per_file=None,
-=======
         chunks_per_file=uproot._util.unset,
->>>>>>> 8662c9f4
         runtime_cache=None,
         persistent_cache=None,
         schemaclass=NanoAODSchema,
