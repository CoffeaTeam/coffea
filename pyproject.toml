[build-system]
requires = ["hatchling>=1.17.1", "hatch-vcs"]
build-backend = "hatchling.build"

[project]
name = "coffea"
description = "Basic tools and wrappers for enabling not-too-alien syntax when running columnar Collider HEP analysis."
readme = "README.rst"
license = {text = "BSD-3-Clause"}
requires-python = ">=3.8"
authors = [
  { name = "Lindsey Gray", email = "lagray@fnal.gov" },
  { name = "Nick Smith", email = "ncsmith@fnal.gov" },
]
maintainers = [
  { name = "Lindsey Gray", email = "lagray@fnal.gov" },
  { name = "Nick Smith", email = "ncsmith@fnal.gov" },
]
classifiers = [
  "Development Status :: 4 - Beta",
  "Intended Audience :: Developers",
  "Intended Audience :: Information Technology",
  "Intended Audience :: Science/Research",
  "License :: OSI Approved :: BSD License",
  "Operating System :: MacOS",
  "Operating System :: POSIX",
  "Operating System :: Unix",
  "Operating System :: Microsoft :: Windows",
  "Programming Language :: Python",
  "Programming Language :: Python :: 3",
  "Programming Language :: Python :: 3 :: Only",
  "Topic :: Scientific/Engineering",
  "Topic :: Scientific/Engineering :: Information Analysis",
  "Topic :: Scientific/Engineering :: Mathematics",
  "Topic :: Scientific/Engineering :: Physics",
  "Topic :: Software Development",
  "Topic :: Utilities",
]
dependencies = [
  "awkward>=2.5.2",
  "uproot>=5.3.0",
  "dask[array]>=2023.4.0",
  "dask-awkward>=2024.3.0",
<<<<<<< HEAD
  "dask-histogram>=2024.2.0",
  "vector>=1.3.0",
=======
  "dask-histogram>=2024.3.0",
>>>>>>> 0e43daf8
  "correctionlib>=2.3.3",
  "pyarrow>=6.0.0",
  "fsspec-xrootd>=0.2.3",
  "matplotlib>=3",
  "numba>=0.58.1",
  "numpy>=1.22.0",
  "scipy>=1.1.0",
  "tqdm>=4.27.0",
  "lz4",
  "cloudpickle>=1.2.3",
  "toml>=0.10.2",
  "mplhep>=0.1.18",
  "packaging",
  "pandas",
  "hist>=2",
  "cachetools",
]
dynamic = ["version"]

[project.urls]
Homepage = "https://github.com/coffeateam/coffea"
"Bug Tracker" = "https://github.com/coffeateam/coffea/issues"

[project.optional-dependencies]
dask = [
  "distributed>=2023.4.0",
  "bokeh!=3.0.*,>=2.4.2",
]
spark = [
  "ipywidgets",
  "pyspark>=3.3.0",
  "jinja2",
]
parsl = [
  "parsl>=2022.12.1"
]
servicex = [
  "aiostream",
  "tenacity",
  "servicex>=2.5.3",
  "func-adl_servicex",
]
rucio = [
  "rucio-clients>=32;python_version>'3.8'",
  "rucio-clients<32;python_version<'3.9'",
]
dev = [
  "pre-commit",
  "flake8",
  "black",
  "pytest",
  "pytest-cov",
  "pytest-mpl",
  "pytest-asyncio",
  "pytest-mock",
  "sphinx",
  "nbsphinx",
  "sphinx-rtd-theme",
  "sphinx-automodapi",
  "sphinx-copybutton>=0.3.2",
  "pyinstrument",
  "ipython",
  "distributed>=2023.4.0",
]

#[project.entry-points."dask.sizeof"]
#coffea = "coffea.sizeof:register"

[tool.hatch]
version.source = "vcs"
build.hooks.vcs.version-file = "src/coffea/_version.py"

[tool.pytest.ini_options]
minversion = "6.0"
testpaths = ["tests"]
addopts = [
  "-rfesxX",
  "-v",
]
log_cli_level = "DEBUG"
filterwarnings = [
  "ignore:There is no current event loop",
]

[tool.ruff]
line-length = 160

[tool.ruff.lint]
ignore = ["F403", "F405", "E402"]<|MERGE_RESOLUTION|>--- conflicted
+++ resolved
@@ -41,12 +41,8 @@
   "uproot>=5.3.0",
   "dask[array]>=2023.4.0",
   "dask-awkward>=2024.3.0",
-<<<<<<< HEAD
-  "dask-histogram>=2024.2.0",
+  "dask-histogram>=2024.3.0",
   "vector>=1.3.0",
-=======
-  "dask-histogram>=2024.3.0",
->>>>>>> 0e43daf8
   "correctionlib>=2.3.3",
   "pyarrow>=6.0.0",
   "fsspec-xrootd>=0.2.3",
