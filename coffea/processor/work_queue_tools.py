import dill

import os
import re
import tempfile
import textwrap
import hashlib
<<<<<<< HEAD
=======
import warnings
import signal
>>>>>>> 6defc274

from os.path import basename, join

import math
import numpy
import scipy

from tqdm.auto import tqdm

from .executor import (
    WorkItem,
    _compression_wrapper,
    _decompress,
)

from .accumulator import (
    accumulate,
)


# The Work Queue object is global b/c we want to
# retain state between runs of the executor, such
# as connections to workers, cached data, etc.
_wq_queue = None

# If set to True, workflow stops processing and outputs only the results that
# have been already processed.
early_terminate = False


# This function, that accumulates results from files does not require wq.
# We declare it before checking for wq so that we do not need to install wq at
# the remote site.
def accumulate_result_files(
    chunks_accum_in_mem, clevel, files_to_accumulate, accumulator=None
):
    from coffea.processor import accumulate

    in_memory = []

    # work on local copy of list
    files_to_accumulate = list(files_to_accumulate)
    while files_to_accumulate:
        f = files_to_accumulate.pop()

        # ensure that no files are left unprocessed because lenght of list
        # smaller than desired files in memory.
        chunks_accum_in_mem = min(chunks_accum_in_mem, len(files_to_accumulate))

        with open(f, "rb") as rf:
            result_f = dill.load(rf)
            if clevel is not None:
                result_f = _decompress(result_f)

        if not accumulator:
            accumulator = result_f
            continue

        in_memory.append(result_f)
        if len(in_memory) > chunks_accum_in_mem - 1:
            accumulator = accumulate(in_memory, accumulator)
            while in_memory:
                result = in_memory.pop()  # noqa
                del result
    return accumulator


try:
    from work_queue import WorkQueue, Task
    import work_queue as wq
except ImportError:
    print("work_queue module not available")

    class Task:
        def __init__(self, *args, **kwargs):
            raise ImportError("work_queue not available")

    class WorkQueue:
        def __init__(self, *args, **kwargs):
            raise ImportError("work_queue not available")


class CoffeaWQTask(Task):
    def __init__(
        self, fn_wrapper, infile_function, item_args, itemid, tmpdir, exec_defaults
    ):
        self.itemid = itemid

        self.py_result = ResultUnavailable()

        self.clevel = exec_defaults["compression"]

        self.fn_wrapper = fn_wrapper
        self.infile_function = infile_function

        self.infile_args = join(tmpdir, "args_{}.p".format(self.itemid))
        self.infile_output = join(tmpdir, "out_{}.p".format(self.itemid))

        self.retries = exec_defaults["retries"]

        with open(self.infile_args, "wb") as wf:
            dill.dump(item_args, wf)

        super().__init__(
            self.remote_command(env_file=exec_defaults["environment_file"])
        )

        self.specify_input_file(fn_wrapper, "fn_wrapper", cache=False)
        self.specify_input_file(infile_function, "function.p", cache=False)
        self.specify_input_file(self.infile_args, "args.p", cache=False)
        self.specify_output_file(self.infile_output, "output.p", cache=False)

        for f in exec_defaults["extra_input_files"]:
            self.specify_input_file(f, cache=True)

        if exec_defaults["x509_proxy"]:
            self.specify_input_file(exec_defaults["x509_proxy"], cache=True)

        if exec_defaults["wrapper"] and exec_defaults["environment_file"]:
            self.specify_input_file(exec_defaults["wrapper"], "py_wrapper", cache=True)
            self.specify_input_file(
                exec_defaults["environment_file"], "env_file", cache=True
            )

    def __len__(self):
        return self.size

    def __str__(self):
        return str(self.itemid)

    def remote_command(self, env_file=None):
        fn_command = "python fn_wrapper function.p args.p output.p"
        command = fn_command

        if env_file:
            wrap = './py_wrapper -d -e env_file -u "$WORK_QUEUE_SANDBOX"/{}-env -- {}'
            command = wrap.format(basename(env_file), fn_command)

        return command

    @property
    def std_output(self):
        return super().output

    def _has_result(self):
        return not (
            self.py_result is None or isinstance(self.py_result, ResultUnavailable)
        )

    # use output to return python result, rathern than stdout are regular wq
    @property
    def output(self):
        if not self._has_result():
            try:
                with open(self.infile_output, "rb") as rf:
                    result = dill.load(rf)
                    if self.clevel is not None:
                        result = _decompress(result)
                    self.py_result = result
            except Exception as e:
                self.py_result = ResultUnavailable(e)
        return self.py_result

    def cleanup_inputs(self):
        os.remove(self.infile_args)

    def cleanup_outputs(self):
        os.remove(self.infile_output)

    def resubmit(self, tmpdir, exec_defaults):
        if self.retries < 1:
            raise RuntimeError(
                "item {} failed permanently. No more retries left.".format(self.itemid)
            )

        resubmissions = []
        if self.result == wq.WORK_QUEUE_RESULT_RESOURCE_EXHAUSTION:
            _vprint("splitting {} to reduce resource consumption.", self.itemid)
            resubmissions = self.split(tmpdir, exec_defaults)
        else:
            t = self.clone(tmpdir, exec_defaults)
            t.retries = self.retries - 1
            resubmissions = [t]

        for t in resubmissions:
            _vprint(
                "resubmitting {} partly as {}. {} attempt(s) left.",
                self.itemid,
                t.itemid,
                t.retries,
            )
            _wq_queue.submit(t)

    def clone(self, tmpdir, exec_defaults):
        raise NotImplementedError

    def split(self, tmpdir, exec_defaults):
        raise RuntimeError("task cannot be split any further.")

    def debug_info(self):
        self.output  # load results, if needed

        has_output = "" if self._has_result() else "out"
        msg = "{} with{} result.".format(self.itemid, has_output)
        return msg

    def report(self, output_mode, resource_mode):
        task_failed = (self.result != 0) or (self.return_status != 0)

        if _vprint.verbose_mode or task_failed or output_mode:
            _vprint.printf(
                "{} task id {} item {} with {} events completed on {}. return code {}",
                self.category,
                self.id,
                self.itemid,
                len(self),
                self.hostname,
                self.return_status,
            )

        _vprint(
            "    allocated cores: {}, memory: {} MB, disk: {} MB, gpus: {}",
            self.resources_allocated.cores,
            self.resources_allocated.memory,
            self.resources_allocated.disk,
            self.resources_allocated.gpus,
        )

        if resource_mode:
            _vprint(
                "    measured cores: {}, memory: {} MB, disk {} MB, gpus: {}, runtime {}",
                self.resources_measured.cores,
                self.resources_measured.memory,
                self.resources_measured.disk,
                self.resources_measured.gpus,
                (self.execute_cmd_finish - self.execute_cmd_start) / 1e6,
            )

        if (task_failed or output_mode) and self.std_output:
            _vprint.print("    output:")
            _vprint.print(self.std_output)

        if task_failed:
            # Note that WQ already retries internal failures.
            # If we get to this point, it's a badly formed task
            info = self.debug_info()
            _vprint.printf(
                "task id {} item {} failed: {}\n    {}",
                self.id,
                self.itemid,
                self.result_str,
                info,
            )

        return not task_failed


class PreProcCoffeaWQTask(CoffeaWQTask):
    tasks_counter = 0
    infile_function = None

    def __init__(
        self, fn_wrapper, infile_function, item, tmpdir, exec_defaults, itemid=None
    ):
        PreProcCoffeaWQTask.tasks_counter += 1

        if not itemid:
            itemid = "pre_{}".format(PreProcCoffeaWQTask.tasks_counter)

        self.item = item

        self.size = 1
        super().__init__(
            fn_wrapper, infile_function, [item], itemid, tmpdir, exec_defaults
        )

        self.specify_category("preprocessing")

        if re.search("://", item.filename) or os.path.isabs(item.filename):
            # This looks like an URL or an absolute path (assuming shared
            # filesystem). Not transfering file.
            pass
        else:
            self.specify_input_file(
                item.filename, remote_name=item.filename, cache=True
            )

    def clone(self, tmpdir, exec_defaults):
        return PreProcCoffeaWQTask(
            self.fn_wrapper,
            self.infile_function,
            self.item,
            tmpdir,
            exec_defaults,
            self.itemid,
        )

    def debug_info(self):
        i = self.item
        msg = super().debug_info()
        return "{} {}".format((i.dataset, i.filename, i.treename), msg)


class ProcCoffeaWQTask(CoffeaWQTask):
    def __init__(
        self, fn_wrapper, infile_function, item, tmpdir, exec_defaults, itemid=None
    ):
        self.size = len(item)

        if not itemid:
            itemid = hashlib.sha256(
                "proc_{}{}{}".format(
                    item.entrystart, item.entrystop, item.fileuuid
                ).encode()
            ).hexdigest()[0:8]

        self.item = item

        super().__init__(
            fn_wrapper, infile_function, [item], itemid, tmpdir, exec_defaults
        )

        self.specify_category("processing")

        if re.search("://", item.filename) or os.path.isabs(item.filename):
            # This looks like an URL or an absolute path (assuming shared
            # filesystem). Not transfering file.
            pass
        else:
            self.specify_input_file(
                item.filename, remote_name=item.filename, cache=True
            )

    def clone(self, tmpdir, exec_defaults):
        return ProcCoffeaWQTask(
            self.fn_wrapper,
            self.infile_function,
            self.item,
            tmpdir,
            exec_defaults,
            self.itemid,
        )

    def split(self, tmpdir, exec_defaults):
        total = len(self.item)

        if total < 2:
            raise RuntimeError("processing task cannot be split any further.")

        middle = self.item.entrystart + int(total / 2)

        item_a = WorkItem(
            self.item.dataset,
            self.item.filename,
            self.item.treename,
            self.item.entrystart,
            middle,
            self.item.fileuuid,
            self.item.usermeta,
        )

        item_b = WorkItem(
            self.item.dataset,
            self.item.filename,
            self.item.treename,
            middle,
            self.item.entrystop,
            self.item.fileuuid,
            self.item.usermeta,
        )

        task_a = self.__class__(
            self.fn_wrapper, self.infile_function, item_a, tmpdir, exec_defaults
        )
        task_b = self.__class__(
            self.fn_wrapper, self.infile_function, item_b, tmpdir, exec_defaults
        )

        return [task_a, task_b]

    def debug_info(self):
        i = self.item
        msg = super().debug_info()
        return "{} {}".format(
            (i.dataset, i.filename, i.treename, i.entrystart, i.entrystop), msg
        )


class AccumCoffeaWQTask(CoffeaWQTask):
    tasks_counter = 0

    def __init__(
        self,
        fn_wrapper,
        infile_function,
        tasks_to_accumulate,
        tmpdir,
        exec_defaults,
        itemid=None,
    ):
        AccumCoffeaWQTask.tasks_counter += 1

        if not itemid:
            itemid = "accum_{}".format(AccumCoffeaWQTask.tasks_counter)

        self.tasks_to_accumulate = tasks_to_accumulate
        self.size = sum(len(t) for t in self.tasks_to_accumulate)

        args = [exec_defaults["chunks_accum_in_mem"], exec_defaults["compression"]]
        args = args + [[basename(t.infile_output) for t in self.tasks_to_accumulate]]

        super().__init__(
            fn_wrapper, infile_function, args, itemid, tmpdir, exec_defaults
        )

        self.specify_category("accumulating")

        for t in self.tasks_to_accumulate:
            self.specify_input_file(t.infile_output, cache=False)

    def cleanup_inputs(self):
        super().cleanup_inputs()
        # cleanup files associated with results already accumulated
        for t in self.tasks_to_accumulate:
            t.cleanup_outputs()

    def clone(self, tmpdir, exec_defaults):
        return AccumCoffeaWQTask(
            self.fn_wrapper,
            self.infile_function,
            self.tasks_to_accumulate,
            tmpdir,
            exec_defaults,
            self.itemid,
        )

    def debug_info(self):
        tasks = self.tasks_to_accumulate

        msg = super().debug_info()

        results = [
            CoffeaWQTask.debug_info(t)
            for t in tasks
            if isinstance(t, AccumCoffeaWQTask)
        ]
        results += [
            t.debug_info() for t in tasks if not isinstance(t, AccumCoffeaWQTask)
        ]

        return "{} accumulating: [{}] ".format(msg, "\n".join(results))


def work_queue_main(items, function, accumulator, **kwargs):
    """Execute using Work Queue

    For valid parameters, see :py:func:`work_queue_executor` in :py:mod:`executor`.
    For more information, see :ref:`intro-coffea-wq`
    """

    global _wq_queue

<<<<<<< HEAD
=======
    default_kwargs = {
        # Standard executor options:
        "unit": "items",
        "desc": "Processing",
        "compression": 9,  # as recommended by lz4
        "status": True,
        "function_name": None,
        "retries": 2,  # task executes at most 3 times
        # ignored
        "schema": None,
        "skipbadfiles": None,
        "tailtimeout": None,
        "worker_affinity": None,
        "use_dataframes": None,
        # wq executor options:
        "master_name": None,
        "port": None,
        "filepath": ".",
        "events_total": None,
        "x509_proxy": _get_x509_proxy(),
        "verbose": False,
        "print_stdout": False,
        "bar_format": "{desc:<14}{percentage:3.0f}%|{bar}{r_bar:<55}",
        "debug_log": None,
        "stats_log": None,
        "transactions_log": None,
        "password_file": None,
        "environment_file": None,
        "extra_input_files": [],
        "wrapper": shutil.which("python_package_run"),
        "resource_monitor": False,
        "resources_mode": "fixed",
        "fast_terminate_workers": None,
        "cores": None,
        "memory": None,
        "disk": None,
        "gpus": None,
        "chunks_per_accum": 10,
        "chunks_accum_in_mem": 2,
        "chunksize": 1024,
        "dynamic_chunksize": {},
    }

    _update_deprecated_kwords(kwargs)
    _warn_unknown_kwords(default_kwargs, kwargs)

    # create new dictionary fillining kwargs defaults
    kwargs = {**default_kwargs, **kwargs}

    _check_dynamic_chunksize_targets(kwargs["dynamic_chunksize"])

>>>>>>> 6defc274
    clevel = kwargs["compression"]
    if clevel is not None:
        function = _compression_wrapper(clevel, function)
        accumulate_fn = _compression_wrapper(clevel, accumulate_result_files)
    else:
        accumulate_fn = accumulate_result_files

    _vprint.verbose_mode = kwargs["verbose"] or kwargs["print_stdout"]
    _vprint.status_mode = kwargs["status"]

    if not kwargs["port"]:
        kwargs["port"] = 0 if kwargs["master_name"] else 9123

    if kwargs["environment_file"] and not kwargs["wrapper"]:
        raise ValueError(
            "Location of python_package_run could not be determined automatically.\nUse 'wrapper' argument to the work_queue_executor."
        )

    if _wq_queue is None:
        _wq_queue = WorkQueue(
            port=kwargs["port"],
            name=kwargs["master_name"],
            debug_log=kwargs["debug_log"],
            stats_log=kwargs["stats_log"],
            transactions_log=kwargs["transactions_log"],
        )

        # Make use of the stored password file, if enabled.
        if kwargs["password_file"] is not None:
            _wq_queue.specify_password_file(kwargs["password_file"])

        print("Listening for work queue workers on port {}...".format(_wq_queue.port))
        # perform a wait to print any warnings before progress bars
        _wq_queue.wait(0)

    _declare_resources(kwargs)

    # Working within a custom temporary directory:
    with tempfile.TemporaryDirectory(
        prefix="wq-executor-tmp-", dir=kwargs["filepath"]
    ) as tmpdir:
        fn_wrapper = _create_fn_wrapper(kwargs["x509_proxy"], tmpdir=tmpdir)
        infile_function = _function_to_file(
            function, prefix_name=kwargs["function_name"], tmpdir=tmpdir
        )
        infile_accum_fn = _function_to_file(
            accumulate_fn, prefix_name="accum", tmpdir=tmpdir
        )

        if kwargs["desc"] == "Preprocessing":
            return _work_queue_preprocessing(
                items, accumulator, fn_wrapper, infile_function, tmpdir, kwargs
            )
        else:
            return _work_queue_processing(
                items,
                accumulator,
                fn_wrapper,
                infile_function,
                infile_accum_fn,
                tmpdir,
                kwargs,
            )


def _work_queue_processing(
    items,
    accumulator,
    fn_wrapper,
    infile_function,
    infile_accum_fn,
    tmpdir,
    exec_defaults,
):

    # Keep track of total tasks in each state.
    items_submitted = 0
    items_done = 0

    # triplets of num of events, wall_time, memory
    task_reports = []

    # tasks with results to accumulate, sorted by the number of events
    tasks_to_accumulate = []

    # ensure items looks like a generator
    if isinstance(items, list):
        items = iter(items)

    items_total = exec_defaults["events_total"]
    chunksize = exec_defaults["chunksize"]

    progress_bars = _make_progress_bars(exec_defaults)

    signal.signal(signal.SIGINT, _handle_early_terminate)

    # Main loop of executor
    while (not early_terminate and items_done < items_total) or not _wq_queue.empty():
        while (
            items_submitted < items_total and _wq_queue.hungry() and not early_terminate
        ):
            update_chunksize = (
                items_submitted > 0 and exec_defaults["dynamic_chunksize"]
            )
            if update_chunksize:
                chunksize = _compute_chunksize(task_reports, exec_defaults)

            task = _submit_proc_task(
                fn_wrapper,
                infile_function,
                items,
                chunksize,
                update_chunksize,
                tmpdir,
                exec_defaults,
            )
            items_submitted += len(task)
            progress_bars["submit"].update(len(task))

        # When done submitting, look for completed tasks.
        task = _wq_queue.wait(5)

        # refresh progress bars
        for bar in progress_bars.values():
            bar.update(0)

        if task:
            # Evaluate and display details of the completed task
            success = task.report(
                exec_defaults["print_stdout"], exec_defaults["resource_monitor"]
            )

            if not success:
                task.resubmit(tmpdir, exec_defaults)
            else:
                tasks_to_accumulate.append(task)

                if task.category == "processing":
                    items_done += len(task)
                    progress_bars["process"].update(len(task))

                    # gather statistics for dynamic chunksize
                    task_reports.append(
                        (
                            len(task),
                            (task.execute_cmd_finish - task.execute_cmd_start) / 1e6,
                            task.resources_measured.memory,
                        )
                    )
                else:
                    progress_bars["accumulate"].update(1)

                force_last_accum = (items_done >= items_total) or early_terminate
                tasks_to_accumulate = _submit_accum_tasks(
                    fn_wrapper,
                    infile_accum_fn,
                    tasks_to_accumulate,
                    force_last_accum,
                    tmpdir,
                    exec_defaults,
                )
                progress_bars["accumulate"].total = math.ceil(
                    items_total * AccumCoffeaWQTask.tasks_counter / items_done
                )

                # Remove input files as we go to avoid unbounded disk
                # we do not remove outputs, as they are used by further accumulate tasks
                task.cleanup_inputs()

    for bar in progress_bars.values():
        bar.close()

    if items_done < items_total:
        _vprint.printf("\nWARNING: Not all items were processed.\n")
    accumulator = _final_accumulation(
        accumulator, tasks_to_accumulate, exec_defaults["compression"]
    )

    if exec_defaults["dynamic_chunksize"]:
        _vprint(
            "final chunksize {}",
            _compute_chunksize(task_reports, exec_defaults, sample=False),
        )

    return accumulator


def _handle_early_terminate(signum, frame):
    global early_terminate

    if early_terminate:
        raise KeyboardInterrupt
    else:
        _vprint.printf(
            "********************************************************************************"
        )
        _vprint.printf("Canceling processing tasks for final accumulation.")
        _vprint.printf("C-c again to immediately terminate.")
        _vprint.printf(
            "********************************************************************************"
        )
        early_terminate = True
        _wq_queue.cancel_by_category("processing")


def _final_accumulation(accumulator, tasks_to_accumulate, compression):
    if len(tasks_to_accumulate) < 1:
        raise RuntimeError("No results available.")
    elif len(tasks_to_accumulate) > 1:
        _vprint.printf(
            "Not all results ({}) were accumulated in an accumulation job. Accumulating locally.".format(
                len(tasks_to_accumulate)
            )
        )

    _vprint("Performing final accumulation...")

    accumulator = accumulate_result_files(
        2, compression, [t.infile_output for t in tasks_to_accumulate], accumulator
    )
    for t in tasks_to_accumulate:
        t.cleanup_outputs()
    return accumulator


def _work_queue_preprocessing(
    items, accumulator, fn_wrapper, infile_function, tmpdir, exec_defaults
):
    preprocessing_bar = tqdm(
        desc="Preprocessing",
        total=len(items),
        disable=not exec_defaults["status"],
        unit=exec_defaults["unit"],
        bar_format=exec_defaults["bar_format"],
    )

    for item in items:
        task = PreProcCoffeaWQTask(
            fn_wrapper, infile_function, item, tmpdir, exec_defaults
        )
        _wq_queue.submit(task)
        _vprint("submitted preprocessing task {}", task.id)

    while not _wq_queue.empty():
        task = _wq_queue.wait(5)
        if task:
            success = task.report(
                exec_defaults["print_stdout"], exec_defaults["resource_monitor"]
            )
            if success:
                accumulator = accumulate([task.output], accumulator)
                preprocessing_bar.update(1)
                task.cleanup_inputs()
                task.cleanup_outputs()
            else:
                task.resubmit(tmpdir, exec_defaults)

    preprocessing_bar.close()

    return accumulator


def _declare_resources(exec_defaults):
    # If explicit resources are given, collect them into default_resources
    default_resources = {}
    if exec_defaults["cores"]:
        default_resources["cores"] = exec_defaults["cores"]
    if exec_defaults["memory"]:
        default_resources["memory"] = exec_defaults["memory"]
    if exec_defaults["disk"]:
        default_resources["disk"] = exec_defaults["disk"]
    if exec_defaults["gpus"]:
        default_resources["gpus"] = exec_defaults["gpus"]

    # Enable monitoring and auto resource consumption, if desired:
    _wq_queue.tune("category-steady-n-tasks", 3)

    if exec_defaults["resource_monitor"] or exec_defaults["resources_mode"] == "auto":
        _wq_queue.enable_monitoring()

    for category in "default preprocessing processing accumulating".split():
        _wq_queue.specify_category_max_resources(category, default_resources)

        if exec_defaults["resources_mode"] == "auto":
            _wq_queue.specify_category_mode(category, wq.WORK_QUEUE_ALLOCATION_MODE_MAX)

        # enable fast termination of workers
        if (
            exec_defaults["fast_terminate_workers"]
            and exec_defaults["fast_terminate_workers"] > 1
        ):
            _wq_queue.activate_fast_abort_category(
                category, exec_defaults["fast_terminate_workers"]
            )


def _submit_proc_task(
    fn_wrapper,
    infile_function,
    items,
    chunksize,
    update_chunksize,
    tmpdir,
    exec_defaults,
):
    if update_chunksize:
        item = items.send(chunksize)
    else:
        item = next(items)

    task = ProcCoffeaWQTask(fn_wrapper, infile_function, item, tmpdir, exec_defaults)
    task_id = _wq_queue.submit(task)
    _vprint(
        "submitted processing task id {} item {}, with {} events",
        task_id,
        task.itemid,
        len(task),
    )

    return task


def _submit_accum_tasks(
    fn_wrapper,
    infile_function,
    tasks_to_accumulate,
    force_last_accum,
    tmpdir,
    exec_defaults,
):

    chunks_per_accum = exec_defaults["chunks_per_accum"]
    chunks_accum_in_mem = exec_defaults["chunks_accum_in_mem"]

    if chunks_per_accum < 2 or chunks_accum_in_mem < 2:
        raise RuntimeError("A minimum of two chunks should be used when accumulating")

    for next_to_accum in _group_lst(tasks_to_accumulate, chunks_per_accum):
        # return immediately if not enough for a single accumulation
        if len(next_to_accum) < 2:
            return next_to_accum

        if len(next_to_accum) < chunks_per_accum and not force_last_accum:
            # not enough tasks for a chunks_per_accum, and not all events have
            # been processed.
            return next_to_accum

        accum_task = AccumCoffeaWQTask(
            fn_wrapper, infile_function, next_to_accum, tmpdir, exec_defaults
        )
        task_id = _wq_queue.submit(accum_task)
        _vprint(
            "submitted accumulation task id {} item {}, with {} events",
            task_id,
            accum_task.itemid,
            len(accum_task),
        )

    # if we get here all tasks in tasks_to_accumulate were included in an
    # accumulation.
    return []


def _group_lst(lst, n):
    """Split the lst into sublists of len n."""
    return (lst[i : i + n] for i in range(0, len(lst), n))


def _create_fn_wrapper(x509_proxy=None, prefix_name="fn_wrapper", tmpdir=None):
    """Writes a wrapper script to run dilled python functions and arguments.
    The wrapper takes as arguments the name of three files: function, argument, and output.
    The files function and argument have the dilled function and argument, respectively.
    The file output is created (or overwritten), with the dilled result of the function call.
    The wrapper created is created/deleted according to the lifetime of the work_queue_executor."""

    proxy_basename = ""
    if x509_proxy:
        proxy_basename = basename(x509_proxy)

    contents = textwrap.dedent(
        """\
                    #!/usr/bin/env python3
                    import os
                    import sys
                    import dill
                    import coffea

                    if "{proxy}":
                        os.environ['X509_USER_PROXY'] = "{proxy}"

                    (fn, args, out) = sys.argv[1], sys.argv[2], sys.argv[3]

                    with open(fn, 'rb') as f:
                        exec_function = dill.load(f)
                    with open(args, 'rb') as f:
                        exec_args = dill.load(f)

                    pickle_out = exec_function(*exec_args)
                    with open(out, 'wb') as f:
                        dill.dump(pickle_out, f)

                    # Force an OS exit here to avoid a bug in xrootd finalization
                    os._exit(0)
                    """
    )
    with tempfile.NamedTemporaryFile(prefix=prefix_name, dir=tmpdir, delete=False) as f:
        f.write(contents.format(proxy=proxy_basename).encode())
        return f.name


def _function_to_file(function, prefix_name=None, tmpdir=None):
    with tempfile.NamedTemporaryFile(
        prefix=prefix_name, suffix="_fn.p", dir=tmpdir, delete=False
    ) as f:
        dill.dump(function, f)
        return f.name


def _get_x509_proxy(x509_proxy=None):
    if x509_proxy:
        return x509_proxy

    x509_proxy = os.environ.get("X509_USER_PROXY", None)
    if x509_proxy:
        return x509_proxy

    x509_proxy = join(
        os.environ.get("TMPDIR", "/tmp"), "x509up_u{}".format(os.getuid())
    )
    if os.path.exists(x509_proxy):
        return x509_proxy

    return None


def _make_progress_bars(exec_defaults):
    items_total = exec_defaults["events_total"]
    status = exec_defaults["status"]
    unit = exec_defaults["unit"]
    bar_format = exec_defaults["bar_format"]
    chunksize = exec_defaults["chunksize"]
    chunks_per_accum = exec_defaults["chunks_per_accum"]

    submit_bar = tqdm(
        total=items_total,
        disable=not status,
        unit=unit,
        desc="Submitted",
        bar_format=bar_format,
        miniters=1,
    )

    processed_bar = tqdm(
        total=items_total,
        disable=not status,
        unit=unit,
        desc="Processing",
        bar_format=bar_format,
    )

    accumulated_bar = tqdm(
        total=1 + int(items_total / (chunksize * chunks_per_accum)),
        disable=not status,
        unit="tasks",
        desc="Accumulated",
        bar_format=bar_format,
    )

    return {
        "submit": submit_bar,
        "process": processed_bar,
        "accumulate": accumulated_bar,
    }


<<<<<<< HEAD
=======
def _update_deprecated_kwords(kwargs):
    deprecated_keys = []
    for key in kwargs:
        if re.search("-", key):
            deprecated_keys.append(key)

    if deprecated_keys:
        for key in sorted(deprecated_keys):
            new_key = key.replace("-", "_")
            warnings.warn(
                "work_queue_executor argument {} is deprecated. Please use {}".format(
                    key, new_key
                )
            )
            kwargs[new_key] = kwargs[key]
            del kwargs[key]


def _warn_unknown_kwords(default_kwargs, kwargs):
    for key in sorted(kwargs):
        if key not in default_kwargs:
            warnings.warn("work_queue_executor key {} is unknown.".format(key))


def _check_dynamic_chunksize_targets(targets):
    if targets:
        for k in targets:
            if k not in ["wall_time", "memory"]:
                raise KeyError("dynamic chunksize resource {} is unknown.".format(k))


>>>>>>> 6defc274
class ResultUnavailable(Exception):
    pass


class VerbosePrint:
    def __init__(self, status_mode=True, verbose_mode=True):
        self.status_mode = status_mode
        self.verbose_mode = verbose_mode

    def __call__(self, format_str, *args, **kwargs):
        if self.verbose_mode:
            self.printf(format_str, *args, **kwargs)

    def print(self, msg):
        if self.status_mode:
            tqdm.write(msg)
        else:
            print(msg)

    def printf(self, format_str, *args, **kwargs):
        msg = format_str.format(*args, **kwargs)
        self.print(msg)


_vprint = VerbosePrint()


def _ceil_to_pow2(value):
    if value < 1:
        return 1

    return pow(2, math.ceil(math.log2(value)))


def _compute_chunksize(task_reports, exec_defaults, sample=True):
    targets = exec_defaults["dynamic_chunksize"]

    chunksize_default = exec_defaults["chunksize"]
    chunksize_time = None
    chunksize_memory = None

    if targets is not None and len(task_reports) > 1:
        target_time = targets.get("wall_time", None)
        if target_time:
            chunksize_time = _compute_chunksize_target(
                target_time, [(time, evs) for (evs, time, mem) in task_reports]
            )

        target_memory = targets["memory"]
        if target_memory:
            chunksize_memory = _compute_chunksize_target(
                target_memory, [(mem, evs) for (evs, time, mem) in task_reports]
            )

    candidate_sizes = [c for c in [chunksize_time, chunksize_memory] if c]
    if candidate_sizes:
        chunksize = min(candidate_sizes)
    else:
        chunksize = chunksize_default

    try:
        chunksize = _ceil_to_pow2(chunksize)
        exp = math.ceil(math.log2(chunksize))
        if sample:
            # round-up to nearest power of 2, minus 0, 1 or 2 power to better sample the space.
            exp += numpy.random.choice([-2, -1, 0])
        else:
            # on average, this what we would get as the average of all the sampling
            # this is useful when reporting the final chunksize used.
            exp += -1

        exp = max(0, exp)
        chunksize = int(math.pow(2, exp))
    except ValueError:
        chunksize = chunksize_default

    return chunksize


def _compute_chunksize_target(target, pairs):
    # if no info to compute dynamic chunksize (e.g. they info is -1), return nothing
    if len(pairs) < 1 or pairs[0][0] < 0:
        return None

    avgs = [e / max(1, target) for (target, e) in pairs]
    quantiles = numpy.quantile(avgs, [0.25, 0.5, 0.75], interpolation="nearest")

    # remove outliers outside the 25%---75% range
    pairs_filtered = []
    for (i, avg) in enumerate(avgs):
        if avg >= quantiles[0] and avg <= quantiles[-1]:
            pairs_filtered.append(pairs[i])

    try:
        # separate into time, numevents arrays
        slope, intercept, r_value, p_value, std_err = scipy.stats.linregress(
            [rep[0] for rep in pairs_filtered],
            [rep[1] for rep in pairs_filtered],
        )
    except Exception:
        slope = None

    if (
        slope is None
        or numpy.isnan(slope)
        or numpy.isnan(intercept)
        or slope < 0
        or intercept > 0
    ):
        # we assume that chunksize and target have a positive
        # correlation, with a non-negative overhead (-intercept/slope). If
        # this is not true because noisy data, use the avg chunksize/time.
        # slope and intercept may be nan when data falls in a vertical line
        # (specially at the start)
        slope = quantiles[1]
        intercept = 0

    org = (slope * target) + intercept

    return org<|MERGE_RESOLUTION|>--- conflicted
+++ resolved
@@ -5,11 +5,7 @@
 import tempfile
 import textwrap
 import hashlib
-<<<<<<< HEAD
-=======
-import warnings
 import signal
->>>>>>> 6defc274
 
 from os.path import basename, join
 
@@ -472,60 +468,8 @@
 
     global _wq_queue
 
-<<<<<<< HEAD
-=======
-    default_kwargs = {
-        # Standard executor options:
-        "unit": "items",
-        "desc": "Processing",
-        "compression": 9,  # as recommended by lz4
-        "status": True,
-        "function_name": None,
-        "retries": 2,  # task executes at most 3 times
-        # ignored
-        "schema": None,
-        "skipbadfiles": None,
-        "tailtimeout": None,
-        "worker_affinity": None,
-        "use_dataframes": None,
-        # wq executor options:
-        "master_name": None,
-        "port": None,
-        "filepath": ".",
-        "events_total": None,
-        "x509_proxy": _get_x509_proxy(),
-        "verbose": False,
-        "print_stdout": False,
-        "bar_format": "{desc:<14}{percentage:3.0f}%|{bar}{r_bar:<55}",
-        "debug_log": None,
-        "stats_log": None,
-        "transactions_log": None,
-        "password_file": None,
-        "environment_file": None,
-        "extra_input_files": [],
-        "wrapper": shutil.which("python_package_run"),
-        "resource_monitor": False,
-        "resources_mode": "fixed",
-        "fast_terminate_workers": None,
-        "cores": None,
-        "memory": None,
-        "disk": None,
-        "gpus": None,
-        "chunks_per_accum": 10,
-        "chunks_accum_in_mem": 2,
-        "chunksize": 1024,
-        "dynamic_chunksize": {},
-    }
-
-    _update_deprecated_kwords(kwargs)
-    _warn_unknown_kwords(default_kwargs, kwargs)
-
-    # create new dictionary fillining kwargs defaults
-    kwargs = {**default_kwargs, **kwargs}
-
     _check_dynamic_chunksize_targets(kwargs["dynamic_chunksize"])
 
->>>>>>> 6defc274
     clevel = kwargs["compression"]
     if clevel is not None:
         function = _compression_wrapper(clevel, function)
@@ -1001,32 +945,6 @@
     }
 
 
-<<<<<<< HEAD
-=======
-def _update_deprecated_kwords(kwargs):
-    deprecated_keys = []
-    for key in kwargs:
-        if re.search("-", key):
-            deprecated_keys.append(key)
-
-    if deprecated_keys:
-        for key in sorted(deprecated_keys):
-            new_key = key.replace("-", "_")
-            warnings.warn(
-                "work_queue_executor argument {} is deprecated. Please use {}".format(
-                    key, new_key
-                )
-            )
-            kwargs[new_key] = kwargs[key]
-            del kwargs[key]
-
-
-def _warn_unknown_kwords(default_kwargs, kwargs):
-    for key in sorted(kwargs):
-        if key not in default_kwargs:
-            warnings.warn("work_queue_executor key {} is unknown.".format(key))
-
-
 def _check_dynamic_chunksize_targets(targets):
     if targets:
         for k in targets:
@@ -1034,7 +952,6 @@
                 raise KeyError("dynamic chunksize resource {} is unknown.".format(k))
 
 
->>>>>>> 6defc274
 class ResultUnavailable(Exception):
     pass
 
