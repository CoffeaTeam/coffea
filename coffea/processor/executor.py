from __future__ import print_function, division
import concurrent.futures
from functools import partial
from itertools import repeat
import time
import pickle
import sys
import math
import json
import cloudpickle
import uproot
import uuid
import warnings
import shutil
from tqdm.auto import tqdm
from collections import defaultdict
from cachetools import LRUCache
import lz4.frame as lz4f
from .processor import ProcessorABC
from .accumulator import accumulate, set_accumulator, Accumulatable
from .dataframe import LazyDataFrame
from ..nanoevents import NanoEventsFactory, schemas
from ..util import _hash

from collections.abc import Mapping, MutableMapping
from dataclasses import dataclass, field, asdict
from typing import Iterable, Callable, Optional, List, Generator, Dict

try:
    from functools import cached_property
except ImportError:
    cached_property = property


_PICKLE_PROTOCOL = pickle.HIGHEST_PROTOCOL
DEFAULT_METADATA_CACHE: MutableMapping = LRUCache(100000)

_PROTECTED_NAMES = {
    "dataset",
    "filename",
    "treename",
    "metadata",
    "entrystart",
    "entrystop",
    "fileuuid",
    "numentries",
    "uuid",
    "clusters",
}


class FileMeta(object):
    __slots__ = ["dataset", "filename", "treename", "metadata"]

    def __init__(self, dataset, filename, treename, metadata=None):
        self.dataset = dataset
        self.filename = filename
        self.treename = treename
        self.metadata = metadata

    def __hash__(self):
        # As used to lookup metadata, no need for dataset
        return _hash((self.filename, self.treename))

    def __eq__(self, other):
        # In case of hash collisions
        return self.filename == other.filename and self.treename == other.treename

    def maybe_populate(self, cache):
        if cache and self in cache:
            self.metadata = cache[self]

    def populated(self, clusters=False):
        """Return true if metadata is populated

        By default, only require bare minimum metadata (numentries, uuid)
        If clusters is True, then require cluster metadata to be populated
        """
        if self.metadata is None:
            return False
        elif "numentries" not in self.metadata or "uuid" not in self.metadata:
            return False
        elif clusters and "clusters" not in self.metadata:
            return False
        return True

    def chunks(self, target_chunksize, align_clusters, dynamic_chunksize):
        if align_clusters and dynamic_chunksize:
            raise RuntimeError(
                "align_clusters cannot be used with a dynamic chunksize."
            )
        if not self.populated(clusters=align_clusters):
            raise RuntimeError
        user_keys = set(self.metadata.keys()) - _PROTECTED_NAMES
        user_meta = {k: self.metadata[k] for k in user_keys}
        if align_clusters:
            chunks = [0]
            for c in self.metadata["clusters"]:
                if c >= chunks[-1] + target_chunksize:
                    chunks.append(c)
            if self.metadata["clusters"][-1] != chunks[-1]:
                chunks.append(self.metadata["clusters"][-1])
            for start, stop in zip(chunks[:-1], chunks[1:]):
                yield WorkItem(
                    self.dataset,
                    self.filename,
                    self.treename,
                    start,
                    stop,
                    self.metadata["uuid"],
                    user_meta,
                )
        else:
            n = max(round(self.metadata["numentries"] / target_chunksize), 1)
            actual_chunksize = math.ceil(self.metadata["numentries"] / n)

            start = 0
            while start < self.metadata["numentries"]:
                stop = min(self.metadata["numentries"], start + actual_chunksize)
                next_chunksize = yield WorkItem(
                    self.dataset,
                    self.filename,
                    self.treename,
                    start,
                    stop,
                    self.metadata["uuid"],
                    user_meta,
                )
                start = stop
                if dynamic_chunksize and next_chunksize:
                    actual_chunksize = next_chunksize


@dataclass(unsafe_hash=True)
class WorkItem:
    dataset: str
    filename: str
    treename: str
    entrystart: int
    entrystop: int
    fileuuid: str
    usermeta: Optional[Dict] = None

    def __len__(self) -> int:
        return self.entrystop - self.entrystart


def _compress(item, compression):
    return lz4f.compress(
        pickle.dumps(item, protocol=_PICKLE_PROTOCOL), compression_level=compression
    )


def _decompress(item):
    return pickle.loads(lz4f.decompress(item))


class _compression_wrapper(object):
    def __init__(self, level, function, name=None):
        self.level = level
        self.function = function
        self.name = name

    def __str__(self):
        if self.name is not None:
            return self.name
        try:
            name = self.function.__name__
            if name == "<lambda>":
                return "lambda"
            return name
        except AttributeError:
            return str(self.function)

    # no @wraps due to pickle
    def __call__(self, *args, **kwargs):
        out = self.function(*args, **kwargs)
        return _compress(out, self.level)


class _reduce:
    def __init__(self, compression):
        self.compression = compression

    def __str__(self):
        return "reduce"

    def __call__(self, items):
        items = list(items)
        if len(items) == 0:
            raise ValueError("Empty list provided to reduction")
        if self.compression is not None:
            out = _decompress(items.pop())
            out = accumulate(map(_decompress, items), out)
            return _compress(out, self.compression)
        return accumulate(items)


def _cancel(job):
    try:
        # this is not implemented with parsl AppFutures
        job.cancel()
    except NotImplementedError:
        pass


def _futures_handler(futures, timeout):
    """Essentially the same as concurrent.futures.as_completed
    but makes sure not to hold references to futures any longer than strictly necessary,
    which is important if the future holds a large result.
    """
    futures = set(futures)
    try:
        while futures:
            try:
                done, futures = concurrent.futures.wait(
                    futures,
                    timeout=timeout,
                    return_when=concurrent.futures.FIRST_COMPLETED,
                )
                if len(done) == 0:
                    warnings.warn(
                        f"No finished jobs after {timeout}s, stopping remaining {len(futures)} jobs early"
                    )
                    break
                while done:
                    try:
                        yield done.pop().result()
                    except concurrent.futures.CancelledError:
                        pass
            except KeyboardInterrupt:
                for job in futures:
                    _cancel(job)
                running = sum(job.running() for job in futures)
                warnings.warn(
                    f"Early stop: cancelled {len(futures) - running} jobs, will wait for {running} running jobs to complete"
                )
    finally:
        running = sum(job.running() for job in futures)
        if running:
            warnings.warn(
                f"Cancelling {running} running jobs (likely due to an exception)"
            )
        while futures:
            _cancel(futures.pop())


@dataclass
class ExecutorBase:
    # shared by all executors
    status: bool = True
    unit: str = "items"
    desc: str = "Processing"
    compression: Optional[int] = 1
    function_name: Optional[str] = None

    def __call__(
        self,
        items: Iterable,
        function: Callable,
        accumulator: Accumulatable,
    ):
        raise NotImplementedError(
            "This class serves as a base class for executors, do not instantiate it!"
        )

    def copy(self, **kwargs):
        tmp = self.__dict__.copy()
        tmp.update(kwargs)
        return type(self)(**tmp)


@dataclass
class WorkQueueExecutor(ExecutorBase):
    """Execute using Work Queue

    For more information, see :ref:`intro-coffea-wq`

    Parameters
    ----------
        items : list or generator
            Sequence of input arguments
        function : callable
            A function to be called on each input, which returns an accumulator instance
        accumulator : Accumulatable
            An accumulator to collect the output of the function
        status : bool
            If true (default), enable progress bar
        unit : str
            Label of progress bar unit
        desc : str
            Label of progress bar description
        compression : int, optional
            Compress accumulator outputs in flight with LZ4, at level specified (default 9)
            Set to ``None`` for no compression.
        # work queue specific options:
        cores : int
            Number of cores for work queue task. If unset, use a whole worker.
        memory : int
            Amount of memory (in MB) for work queue task. If unset, use a whole worker.
        disk : int
            Amount of disk space (in MB) for work queue task. If unset, use a whole worker.
        gpus : int
            Number of GPUs to allocate to each task.  If unset, use zero.
        resources-mode : one of 'fixed', or 'auto'. Default is 'fixed'.
            - 'fixed': allocate cores, memory, and disk specified for each task.
            - 'auto': use cores, memory, and disk as maximum values to allocate.
                    Useful when the resources used by a task are not known, as
                    it lets work queue find an efficient value for maximum
                    throughput.
        resource-monitor : bool
            If true, (false is the default) turns on resource monitoring for Work Queue.
<<<<<<< HEAD
=======
        fast_terminate_workers: int
            Terminate workers on which tasks have been running longer than average.
            The time limit is computed by multiplying the average runtime of tasks
            by the value of 'fast_terminate_workers'. Since there are
            legitimately slow tasks, no task may trigger fast termination in
            two distinct workers. Less than 1 disables it.

>>>>>>> 6defc274
        master-name : str
            Name to refer to this work queue master.
            Sets port to 0 (any available port) if port not given.
        port : int
            Port number for work queue master program. Defaults to 9123 if
            master-name not given.
        password-file: str
            Location of a file containing a password used to authenticate workers.

        extra-input-files: list
            A list of files in the current working directory to send along with each task.
            Useful for small custom libraries and configuration files needed by the processor.
        x509_proxy : str
            Path to the X509 user proxy. If None (the default), use the value of the
            environment variable X509_USER_PROXY, or fallback to the file /tmp/x509up_u${UID} if
            exists.  If False, disables the default behavior and no proxy is sent.

        environment-file : str
            Python environment to use. Required.
        wrapper : str
            Wrapper script to run/open python environment tarball. Defaults to python_package_run found in PATH.

        chunks_per_accum : int
            Number of processed chunks per accumulation task. Defaults is 10.
        chunks_accum_in_mem : int
            Maximum number of chunks to keep in memory at each accumulation step in an accumulation task. Default is 2.

        verbose : bool
            If true, emit a message on each task submission and completion.
            Default is false.
        debug-log : str
            Filename for debug output
        stats-log : str
            Filename for tasks statistics output
        transactions-log : str
            Filename for tasks lifetime reports output
        print-stdout : bool
            If true (default), print the standard output of work queue task on completion.
    """

    # Standard executor options:
    compression: Optional[int] = 9  # as recommended by lz4
    retries: int = 2  # task executes at most 3 times
    # wq executor options:
    master_name: Optional[str] = None
    port: Optional[int] = None
    filepath: str = "."
    events_total: Optional[int] = None
    x509_proxy: Optional[str] = None
    verbose: bool = False
    print_stdout: bool = False
    bar_format: str = "{desc:<14}{percentage:3.0f}%|{bar}{r_bar:<55}"
    debug_log: Optional[str] = None
    stats_log: Optional[str] = None
    transactions_log: Optional[str] = None
    password_file: Optional[str] = None
    environment_file: Optional[str] = None
    extra_input_files: List = field(default_factory=list)
    wrapper: Optional[str] = shutil.which("python_package_run")
    resource_monitor: bool = False
    resources_mode: str = "fixed"
    cores: Optional[int] = None
    memory: Optional[int] = None
    disk: Optional[int] = None
    gpus: Optional[int] = None
    chunks_per_accum: int = 10
    chunks_accum_in_mem: int = 2
    chunksize: int = 1024
    dynamic_chunksize: bool = False
    dynamic_chunksize_targets: Dict = field(default_factory=dict)

    def __call__(
        self,
        items: Iterable,
        function: Callable,
        accumulator: Accumulatable,
    ):
        try:
            import work_queue  # noqa
            import dill  # noqa
            from .work_queue_tools import work_queue_main
        except ImportError as e:
            print(
                "You must have Work Queue and dill installed to use work_queue_executor!"
            )
            raise e

        from .work_queue_tools import _get_x509_proxy

        if self.x509_proxy is None:
            self.x509_proxy = _get_x509_proxy()

        return work_queue_main(
            items,
            function,
            accumulator,
            **self.__dict__,
        )


@dataclass
class IterativeExecutor(ExecutorBase):
    """Execute in one thread iteratively

    Parameters
    ----------
        items : list
            List of input arguments
        function : callable
            A function to be called on each input, which returns an accumulator instance
        accumulator : Accumulatable
            An accumulator to collect the output of the function
        status : bool
            If true (default), enable progress bar
        unit : str
            Label of progress bar unit
        desc : str
            Label of progress bar description
        compression : int, optional
            Ignored for iterative executor
    """

    def __call__(
        self,
        items: Iterable,
        function: Callable,
        accumulator: Accumulatable,
    ):
        if len(items) == 0:
            return accumulator
        gen = tqdm(
            items,
            disable=not self.status,
            unit=self.unit,
            total=len(items),
            desc=self.desc,
        )
        gen = map(function, gen)
        return accumulate(gen, accumulator)


@dataclass
class FuturesExecutor(ExecutorBase):
    """Execute using multiple local cores using python futures

    Parameters
    ----------
        items : list
            List of input arguments
        function : callable
            A function to be called on each input, which returns an accumulator instance
        accumulator : Accumulatable
            An accumulator to collect the output of the function
        pool : concurrent.futures.Executor class or instance, optional
            The type of futures executor to use, defaults to ProcessPoolExecutor.
            You can pass an instance instead of a class to re-use an executor
        workers : int, optional
            Number of parallel processes for futures (default 1)
        status : bool, optional
            If true (default), enable progress bar
        unit : str, optional
            Label of progress bar unit (default: 'Processing')
        desc : str, optional
            Label of progress bar description (default: 'items')
        compression : int, optional
            Compress accumulator outputs in flight with LZ4, at level specified (default 1)
            Set to ``None`` for no compression.
        tailtimeout : int, optional
            Timeout requirement on job tails. Cancel all remaining jobs if none have finished
            in the timeout window.
    """

    pool: concurrent.futures.Executor = concurrent.futures.ProcessPoolExecutor
    workers: int = 1
    tailtimeout: Optional[int] = None

    def __getstate__(self):
        return dict(self.__dict__, pool=None)

    def __call__(
        self,
        items: Iterable,
        function: Callable,
        accumulator: Accumulatable,
    ):
        if len(items) == 0:
            return accumulator
        if self.compression is not None:
            function = _compression_wrapper(self.compression, function)

        def processwith(pool):
            gen = _futures_handler(
                {pool.submit(function, item) for item in items}, self.tailtimeout
            )
            try:
                return accumulate(
                    tqdm(
                        gen if self.compression is None else map(_decompress, gen),
                        disable=not self.status,
                        unit=self.unit,
                        total=len(items),
                        desc=self.desc,
                    ),
                    accumulator,
                )
            finally:
                gen.close()

        if isinstance(self.pool, concurrent.futures.Executor):
            return processwith(pool=self.pool)
        else:
            # assume its a class then
            with self.pool(max_workers=self.workers) as poolinstance:
                return processwith(pool=poolinstance)


@dataclass
class DaskExecutor(ExecutorBase):
    """Execute using dask futures

    Parameters
    ----------
        items : list
            List of input arguments
        function : callable
            A function to be called on each input, which returns an accumulator instance
        accumulator : Accumulatable
            An accumulator to collect the output of the function
        client : distributed.client.Client
            A dask distributed client instance
        treereduction : int, optional
            Tree reduction factor for output accumulators (default: 20)
        status : bool, optional
            If true (default), enable progress bar
        compression : int, optional
            Compress accumulator outputs in flight with LZ4, at level specified (default 1)
            Set to ``None`` for no compression.
        priority : int, optional
            Task priority, default 0
        retries : int, optional
            Number of retries for failed tasks (default: 3)
        heavy_input : serializable, optional
            Any value placed here will be broadcast to workers and joined to input
            items in a tuple (item, heavy_input) that is passed to function.
        function_name : str, optional
            Name of the function being passed
        use_dataframes: bool, optional
            Retrieve output as a distributed Dask DataFrame (default: False).
            The outputs of individual tasks must be Pandas DataFrames.

            .. note:: If ``heavy_input`` is set, ``function`` is assumed to be pure.
    """

    client: Optional["dask.distributed.Client"] = None  # noqa
    treereduction: int = 20
    priority: int = 0
    retries: int = 3
    heavy_input: Optional[str] = None
    use_dataframes: bool = False
    # secret options
    worker_affinity: bool = False

    def __getstate__(self):
        return dict(self.__dict__, client=None)

    def __call__(
        self,
        items: Iterable,
        function: Callable,
        accumulator: Accumulatable,
    ):
        if len(items) == 0:
            return accumulator

        import dask.dataframe as dd
        from dask.distributed import Client

        if self.client is None:
            self.client = Client()

        if self.use_dataframes:
            self.compression = None

        reducer = _reduce(self.compression)
        if self.compression is not None:
            function = _compression_wrapper(
                self.compression, function, name=self.function_name
            )

        if self.heavy_input is not None:
            # client.scatter is not robust against adaptive clusters
            # https://github.com/CoffeaTeam/coffea/issues/465
            with warnings.catch_warnings():
                warnings.filterwarnings("ignore", "Large object of size")
                items = list(
                    zip(
                        items, repeat(self.client.submit(lambda x: x, self.heavy_input))
                    )
                )

        work = []
        if self.worker_affinity:
            workers = list(self.client.run(lambda: 0))

            def belongsto(heavy_input, workerindex, item):
                if heavy_input is not None:
                    item = item[0]
                hashed = _hash(
                    (item.fileuuid, item.treename, item.entrystart, item.entrystop)
                )
                return hashed % len(workers) == workerindex

            for workerindex, worker in enumerate(workers):
                work.extend(
                    self.client.map(
                        function,
                        [
                            item
                            for item in items
                            if belongsto(self.heavy_input, workerindex, item)
                        ],
                        pure=(self.heavy_input is not None),
                        priority=self.priority,
                        retries=self.retries,
                        workers={worker},
                        allow_other_workers=False,
                    )
                )
        else:
            work = self.client.map(
                function,
                items,
                pure=(self.heavy_input is not None),
                priority=self.priority,
                retries=self.retries,
            )
        if (self.function_name == "get_metadata") or not self.use_dataframes:
            while len(work) > 1:
                work = self.client.map(
                    reducer,
                    [
                        work[i : i + self.treereduction]
                        for i in range(0, len(work), self.treereduction)
                    ],
                    pure=True,
                    priority=self.priority,
                    retries=self.retries,
                )
            work = work[0]
            if self.status:
                from distributed import progress

                # FIXME: fancy widget doesn't appear, have to live with boring pbar
                progress(work, multi=True, notebook=False)
            return accumulate(
                [
                    work.result()
                    if self.compression is None
                    else _decompress(work.result())
                ],
                accumulator,
            )
        else:
            if self.status:
                from distributed import progress

                progress(work, multi=True, notebook=False)
            return {"out": dd.from_delayed(work)}


@dataclass
class ParslExecutor(ExecutorBase):
    """Execute using parsl pyapp wrapper

    Parameters
    ----------
        items : list
            List of input arguments
        function : callable
            A function to be called on each input, which returns an accumulator instance
        accumulator : Accumulatable
            An accumulator to collect the output of the function
        config : parsl.config.Config, optional
            A parsl DataFlow configuration object. Necessary if there is no active kernel

            .. note:: In general, it is safer to construct the DFK with ``parsl.load(config)`` prior to calling this function
        status : bool
            If true (default), enable progress bar
        unit : str
            Label of progress bar unit
        desc : str
            Label of progress bar description
        compression : int, optional
            Compress accumulator outputs in flight with LZ4, at level specified (default 1)
            Set to ``None`` for no compression.
        tailtimeout : int, optional
            Timeout requirement on job tails. Cancel all remaining jobs if none have finished
            in the timeout window.
    """

    tailtimeout: Optional[int] = None
    config: Optional["parsl.config.Config"] = None  # noqa

    def __call__(
        self,
        items: Iterable,
        function: Callable,
        accumulator: Accumulatable,
    ):
        if len(items) == 0:
            return accumulator
        import parsl
        from parsl.app.app import python_app
        from .parsl.timeout import timeout

        if self.compression is not None:
            function = _compression_wrapper(self.compression, function)

        cleanup = False
        try:
            parsl.dfk()
        except RuntimeError:
            cleanup = True
            pass
        if cleanup and self.config is None:
            raise RuntimeError(
                "No active parsl DataFlowKernel, must specify a config to construct one"
            )
        elif not cleanup and self.config is not None:
            raise RuntimeError("An active parsl DataFlowKernel already exists")
        elif self.config is not None:
            parsl.clear()
            parsl.load(self.config)

        app = timeout(python_app(function))

        gen = _futures_handler(map(app, items), self.tailtimeout)
        try:
            accumulator = accumulate(
                tqdm(
                    gen if self.compression is None else map(_decompress, gen),
                    disable=not self.status,
                    unit=self.unit,
                    total=len(items),
                    desc=self.desc,
                ),
                accumulator,
            )
        finally:
            gen.close()

        if cleanup:
            parsl.dfk().cleanup()
            parsl.clear()

        return accumulator


class ParquetFileContext:
    def __init__(self, filename):
        self.filename = filename

    def __enter__(self):
        return self

    def __exit__(self, exc_type, exc_value, exc_traceback):
        pass


<<<<<<< HEAD
@dataclass
class Runner:
=======
def _work_function(
    item,
    processor_instance,
    savemetrics=False,
    mmap=False,
    schema=schemas.BaseSchema,
    cachestrategy=None,
    skipbadfiles=False,
    retries=0,
    xrootdtimeout=None,
    use_dataframes=False,
    format="root",
):
    if processor_instance == "heavy":
        item, processor_instance = item
    if not isinstance(processor_instance, ProcessorABC):
        processor_instance = cloudpickle.loads(lz4f.decompress(processor_instance))

    retry_count = 0
    while retry_count <= retries:
        try:
            if format == "root":
                filecontext = uproot.open(
                    item.filename,
                    timeout=xrootdtimeout,
                    file_handler=uproot.MemmapSource
                    if mmap
                    else uproot.MultithreadedFileSource,
                )
            elif format == "parquet":
                filecontext = ParquetFileContext(item.filename)

            metadata = {
                "dataset": item.dataset,
                "filename": item.filename,
                "treename": item.treename,
                "entrystart": item.entrystart,
                "entrystop": item.entrystop,
                "fileuuid": str(uuid.UUID(bytes=item.fileuuid))
                if len(item.fileuuid) > 0
                else "",
            }
            if item.usermeta is not None:
                metadata.update(item.usermeta)

            with filecontext as file:
                if schema is None:
                    # To deprecate
                    tree = file[item.treename]
                    events = LazyDataFrame(
                        tree, item.entrystart, item.entrystop, metadata=metadata
                    )
                elif issubclass(schema, schemas.BaseSchema):
                    # change here
                    if format == "root":
                        materialized = []
                        factory = NanoEventsFactory.from_root(
                            file=file,
                            treepath=item.treename,
                            entry_start=item.entrystart,
                            entry_stop=item.entrystop,
                            persistent_cache=_get_cache(cachestrategy),
                            schemaclass=schema,
                            metadata=metadata,
                            access_log=materialized,
                        )
                        events = factory.events()
                    elif format == "parquet":
                        rados_parquet_options = {}
                        if ":" in item.filename:
                            ceph_config_path, filename = item.filename.split(":")
                            item = item._asdict()
                            item["filename"] = filename
                            item = WorkItem(**item)
                            rados_parquet_options["ceph_config_path"] = ceph_config_path

                        factory = NanoEventsFactory.from_parquet(
                            file=item.filename,
                            treepath=item.treename,
                            metadata=metadata,
                            rados_parquet_options=rados_parquet_options,
                        )
                        events = factory.events()
                else:
                    raise ValueError(
                        "Expected schema to derive from nanoevents.BaseSchema, instead got %r"
                        % schema
                    )
                tic = time.time()
                try:
                    out = processor_instance.process(events)
                except Exception as e:
                    file_trace = f"\n\nFailed processing file: {item.filename} ({item.entrystart}-{item.entrystop})"
                    raise type(e)(str(e) + file_trace).with_traceback(
                        sys.exc_info()[2]
                    ) from None
                if out is None:
                    raise ValueError(
                        "Output of process() should not be None. Make sure your processor's process() function returns an accumulator."
                    )
                toc = time.time()
                if use_dataframes:
                    return out
                else:
                    if savemetrics:
                        metrics = {}
                        if isinstance(file, uproot.ReadOnlyDirectory):
                            metrics["bytesread"] = file.file.source.num_requested_bytes
                        if schema is not None and issubclass(
                            schema, schemas.BaseSchema
                        ):
                            metrics["columns"] = set(materialized)
                            metrics["entries"] = len(events)
                        else:
                            metrics["columns"] = set(events.materialized)
                            metrics["entries"] = events.size
                        metrics["processtime"] = toc - tic
                        return {"out": out, "metrics": metrics}
                    return {"out": out}
            break
        # catch xrootd errors and optionally skip
        # or retry to read the file
        except OSError as e:
            if not skipbadfiles or "Auth failed" in str(e):
                raise e
            else:
                w_str = "Bad file source %s." % item.filename
                if retries:
                    w_str += " Attempt %d of %d." % (retry_count + 1, retries + 1)
                    if retry_count + 1 < retries:
                        w_str += " Will retry."
                    else:
                        w_str += " Skipping."
                else:
                    w_str += " Skipping."
                warnings.warn(w_str)
            if not use_dataframes:
                return {"out": out}
        except Exception as e:
            if retries == retry_count:
                raise e
            w_str = "Attempt %d of %d. Will retry." % (retry_count + 1, retries + 1)
            warnings.warn(w_str)
        retry_count += 1


def _normalize_fileset(fileset, treename):
    if isinstance(fileset, str):
        with open(fileset) as fin:
            fileset = json.load(fin)
    elif not isinstance(fileset, Mapping):
        raise ValueError("Expected fileset to be a path string or mapping")
    reserved_metakeys = _PROTECTED_NAMES
    for dataset, filelist in fileset.items():
        user_meta = None
        if isinstance(filelist, dict):
            user_meta = filelist["metadata"] if "metadata" in filelist else None
            if user_meta is not None:
                for rkey in reserved_metakeys:
                    if rkey in user_meta.keys():
                        raise ValueError(
                            f'Reserved word "{rkey}" in metadata section of fileset dictionary, please rename this entry!'
                        )
            if "treename" not in filelist and treename is None:
                raise ValueError(
                    "treename must be specified if the fileset does not contain tree names"
                )
            local_treename = (
                filelist["treename"] if "treename" in filelist else treename
            )
            filelist = filelist["files"]
        elif isinstance(filelist, list):
            if treename is None:
                raise ValueError(
                    "treename must be specified if the fileset does not contain tree names"
                )
            local_treename = treename
        else:
            raise ValueError("list of filenames in fileset must be a list or a dict")
        for filename in filelist:
            yield FileMeta(dataset, filename, local_treename, user_meta)


def _get_metadata(
    item, skipbadfiles=False, retries=0, xrootdtimeout=None, align_clusters=False
):
    import warnings

    out = set_accumulator()
    retry_count = 0
    while retry_count <= retries:
        try:
            file = uproot.open(item.filename, timeout=xrootdtimeout)
            tree = file[item.treename]
            metadata = {}
            if item.metadata:
                metadata.update(item.metadata)
            metadata.update({"numentries": tree.num_entries, "uuid": file.file.fUUID})
            if align_clusters:
                metadata["clusters"] = tree.common_entry_offsets()
            out = set_accumulator(
                [FileMeta(item.dataset, item.filename, item.treename, metadata)]
            )
            break
        except OSError as e:
            if not skipbadfiles or "Auth failed" in str(e):
                raise e
            else:
                w_str = "Bad file source %s." % item.filename
                if retries:
                    w_str += " Attempt %d of %d." % (retry_count + 1, retries + 1)
                    if retry_count + 1 < retries:
                        w_str += " Will retry."
                    else:
                        w_str += " Skipping."
                else:
                    w_str += " Skipping."
                warnings.warn(w_str)
        except Exception as e:
            if retries == retry_count:
                raise e
            w_str = "Attempt %d of %d. Will retry." % (retry_count + 1, retries + 1)
            warnings.warn(w_str)
        retry_count += 1
    return out


def _preprocess_fileset(
    pre_executor,
    pre_args,
    fileset,
    metadata_fetcher,
    metadata_cache,
    align_clusters,
    maxchunks,
    skipbadfiles,
):
    if maxchunks is None:
        # this is a bit of an abuse of map-reduce but ok
        to_get = set(
            filemeta
            for filemeta in fileset
            if not filemeta.populated(clusters=align_clusters)
        )
        if len(to_get) > 0:
            out = set_accumulator()
            pre_arg_override = {
                "function_name": "get_metadata",
                "desc": "Preprocessing",
                "unit": "file",
                "compression": None,
                "tailtimeout": None,
                "worker_affinity": False,
            }
            pre_args.update(pre_arg_override)
            out = pre_executor(to_get, metadata_fetcher, out, **pre_args)
            while out:
                item = out.pop()
                metadata_cache[item] = item.metadata
            for filemeta in fileset:
                filemeta.maybe_populate(metadata_cache)
    else:
        for filemeta in fileset:
            # not sure why need to check for bad files here... otherwise pop fails below with pytest.
            if skipbadfiles and not filemeta.populated(clusters=align_clusters):
                continue
            if not filemeta.populated(clusters=align_clusters):
                filemeta.metadata = metadata_fetcher(filemeta).pop().metadata
                metadata_cache[filemeta] = filemeta.metadata


def _filter_badfiles(fileset, align_clusters, skipbadfiles):
    final_fileset = []
    for filemeta in fileset:
        if filemeta.populated(clusters=align_clusters):
            final_fileset.append(filemeta)
        elif not skipbadfiles:
            raise RuntimeError("Metadata for file {} could not be accessed.")
    return final_fileset


def _chunk_generator(
    fileset,
    metadata_fetcher,
    metadata_cache,
    chunksize,
    align_clusters,
    maxchunks,
    dynamic_chunksize=None,
):
    if maxchunks is None:
        for filemeta in fileset:
            yield from filemeta.chunks(chunksize, align_clusters, dynamic_chunksize)
    else:
        # get just enough file info to compute chunking
        nchunks = defaultdict(int)
        chunks = []
        for filemeta in fileset:
            if nchunks[filemeta.dataset] >= maxchunks:
                continue
            for chunk in filemeta.chunks(
                chunksize, align_clusters, dynamic_chunksize=None
            ):
                chunks.append(chunk)
                nchunks[filemeta.dataset] += 1
                if nchunks[filemeta.dataset] >= maxchunks:
                    break
        yield from iter(chunks)


def run_uproot_job(
    fileset,
    treename,
    processor_instance,
    executor,
    executor_args={},
    pre_executor=None,
    pre_args=None,
    chunksize=100000,
    maxchunks=None,
    metadata_cache=None,
    dynamic_chunksize=None,
):
>>>>>>> 6defc274
    """A tool to run a processor using uproot for data delivery

    A convenience wrapper to submit jobs for a file set, which is a
    dictionary of dataset: [file list] entries.  Supports only uproot TTree
    reading, via NanoEvents or LazyDataFrame.  For more customized processing,
    e.g. to read other objects from the files and pass them into data frames,
    one can write a similar function in their user code.

    Parameters
    ----------
        executor : ExecutorBase instance
            Executor, which implements a callable with inputs: items, function, accumulator
            and performs some action equivalent to:
            ``for item in items: accumulator += function(item)``
        pre_executor : ExecutorBase instance
            Executor, used to calculate fileset metadata
            Defaults to executor
        chunksize : int, optional
            Maximum number of entries to process at a time in the data frame, default: 100k
        maxchunks : int, optional
            Maximum number of chunks to process per dataset
            Defaults to processing the whole dataset
        metadata_cache : mapping, optional
            A dict-like object to use as a cache for (file, tree) metadata that is used to
            determine chunking.  Defaults to a in-memory LRU cache that holds 100k entries
            (about 1MB depending on the length of filenames, etc.)  If you edit an input file
            (please don't) during a session, the session can be restarted to clear the cache.
        dynamic_chunksize : dict, optional
            Whether to adapt the chunksize for units of work to run in the targets given.
            Currently supported are 'wall_time' (in seconds), and 'memory' (in MB).
            E.g., with {"wall_time": 120, "memory": 2048}, the chunksize will
            be dynamically adapted so that processing jobs each run in about
            two minutes, using two GB of memory.
    """

    executor: ExecutorBase
    pre_executor: Optional[ExecutorBase] = None
    chunksize: int = 100000
    maxchunks: Optional[int] = None
    metadata_cache: Optional[MutableMapping] = None
    dynamic_chunksize: bool = False
    dynamic_chunksize_targets: Dict = field(default_factory=dict)
    skipbadfiles: bool = False
    xrootdtimeout: Optional[int] = None
    align_clusters: bool = False
    savemetrics: bool = False
    mmap: bool = False
    schema: schemas.BaseSchema = schemas.BaseSchema
    cachestrategy: Optional[str] = None
    processor_compression: int = 1
    ceph_config_path: Optional[str] = None
    format: str = "root"

    def __post_init__(self):
        if self.pre_executor is None:
            self.pre_executor = self.executor

        assert isinstance(
            self.executor, ExecutorBase
        ), "Expected executor to derive from ExecutorBase"
        assert isinstance(
            self.pre_executor, ExecutorBase
        ), "Expected pre_executor to derive from ExecutorBase"

        if self.metadata_cache is None:
            self.metadata_cache = DEFAULT_METADATA_CACHE

        if self.align_clusters and self.dynamic_chunksize:
            raise RuntimeError(
                "align_clusters and dynamic_chunksize cannot be used simultaneously"
            )
        if self.maxchunks and self.dynamic_chunksize:
            raise RuntimeError(
                "maxchunks and dynamic_chunksize cannot be used simultaneously"
            )
        if self.dynamic_chunksize and not isinstance(self.executor, WorkQueueExecutor):
            raise RuntimeError(
                "dynamic_chunksize currently only supported by the WorkQueueExecutor"
            )

        assert self.format in ("root", "parquet")

    @property
    def retries(self):
        if isinstance(self.executor, DaskExecutor):
            retries = 0
        else:
            retries = getattr(self.executor, "retries", 0)
        assert retries >= 0
        return retries

    @property
    def use_dataframes(self):
        if isinstance(self.executor, DaskExecutor):
            return self.executor.use_dataframes
        else:
            return False

    @cached_property
    def cache(self):
        cache = None
        if self.cachestrategy == "dask-worker":
            from distributed import get_worker
            from coffea.processor.dask import ColumnCache

            assert isinstance(self.executor, DaskExecutor)
            worker = get_worker()
            try:
                cache = worker.plugins[ColumnCache.name]
            except KeyError:
                # emit warning if not found?
                pass
        elif callable(self.cachestrategy):
            cache = self.cachestrategy()
        return cache

    def automatic_retries(self, func, *args, **kwargs):
        """This should probably defined on Executor-level."""
        import warnings

        retry_count = 0
        while retry_count <= self.retries:
            try:
                return func(*args, **kwargs)
                break
            # catch xrootd errors and optionally skip
            # or retry to read the file
            except Exception as e:
                if self.skipbadfiles and isinstance(e, FileNotFoundError):
                    warnings.warn(str(e))
                    break
                if (
                    not self.skipbadfiles
                    or "Auth failed" in str(e)
                    or self.retries == retry_count
                ):
                    raise e
                warnings.warn("Attempt %d of %d." % (retry_count + 1, self.retries + 1))
            retry_count += 1

    @staticmethod
    def _normalize_fileset(fileset: Dict, treename: str) -> Generator:
        if isinstance(fileset, str):
            with open(fileset) as fin:
                fileset = json.load(fin)
        elif not isinstance(fileset, Mapping):
            raise ValueError("Expected fileset to be a path string or mapping")
        reserved_metakeys = _PROTECTED_NAMES
        for dataset, filelist in fileset.items():
            user_meta = None
            if isinstance(filelist, dict):
                user_meta = filelist["metadata"] if "metadata" in filelist else None
                if user_meta is not None:
                    for rkey in reserved_metakeys:
                        if rkey in user_meta.keys():
                            raise ValueError(
                                f'Reserved word "{rkey}" in metadata section of fileset dictionary, please rename this entry!'
                            )
                if "treename" not in filelist and treename is None:
                    raise ValueError(
                        "treename must be specified if the fileset does not contain tree names"
                    )
                local_treename = (
                    filelist["treename"] if "treename" in filelist else treename
                )
                filelist = filelist["files"]
            elif isinstance(filelist, list):
                if treename is None:
                    raise ValueError(
                        "treename must be specified if the fileset does not contain tree names"
                    )
                local_treename = treename
            else:
                raise ValueError(
                    "list of filenames in fileset must be a list or a dict"
                )
            for filename in filelist:
                yield FileMeta(dataset, filename, local_treename, user_meta)

    def metadata_fetcher(self, item: FileMeta) -> Accumulatable:
        out = set_accumulator()
        file = uproot.open(item.filename, timeout=self.xrootdtimeout)
        tree = file[item.treename]
        metadata = {}
        if item.metadata:
            metadata.update(item.metadata)
        metadata.update({"numentries": tree.num_entries, "uuid": file.file.fUUID})
        if self.align_clusters:
            metadata["clusters"] = tree.common_entry_offsets()
        out = set_accumulator(
            [FileMeta(item.dataset, item.filename, item.treename, metadata)]
        )
        return out

    def _preprocess_fileset(self, fileset: Dict) -> None:
        if self.maxchunks is None:
            # this is a bit of an abuse of map-reduce but ok
            to_get = set(
                filemeta
                for filemeta in fileset
                if not filemeta.populated(clusters=self.align_clusters)
            )
            if len(to_get) > 0:
                out = set_accumulator()
                pre_arg_override = {
                    "function_name": "get_metadata",
                    "desc": "Preprocessing",
                    "unit": "file",
                    "compression": None,
                }
                if isinstance(self.pre_executor, (FuturesExecutor, ParslExecutor)):
                    pre_arg_override.update({"tailtimeout": None})
                if isinstance(self.pre_executor, (DaskExecutor)):
                    pre_arg_override.update({"worker_affinity": False})
                pre_executor = self.pre_executor.copy(**pre_arg_override)
                closure = partial(self.automatic_retries, self.metadata_fetcher)
                out = pre_executor(to_get, closure, out)
                while out:
                    item = out.pop()
                    self.metadata_cache[item] = item.metadata
                for filemeta in fileset:
                    filemeta.maybe_populate(self.metadata_cache)
        else:
            for filemeta in fileset:
                # not sure why need to check for bad files here... otherwise pop fails below with pytest.
                # fmt: off
                if self.skipbadfiles and not filemeta.populated(clusters=self.align_clusters):  # noqa  # fmt: skip <-- gets ignored, see: https://github.com/psf/black/issues/2421
                    continue
                # fmt: on
                if not filemeta.populated(clusters=self.align_clusters):
                    filemeta.metadata = self.metadata_fetcher(filemeta).pop().metadata
                    self.metadata_cache[filemeta] = filemeta.metadata

    def _filter_badfiles(self, fileset: Dict) -> List:
        final_fileset = []
        for filemeta in fileset:
            if filemeta.populated(clusters=self.align_clusters):
                final_fileset.append(filemeta)
            elif not self.skipbadfiles:
                raise RuntimeError("Metadata for file {} could not be accessed.")
        return final_fileset

    def _chunk_generator(self, fileset: Dict, treename: str) -> Generator:
        if self.format == "root":
            if self.maxchunks is None:
                for filemeta in fileset:
                    yield from filemeta.chunks(
                        self.chunksize,
                        self.align_clusters,
                        self.dynamic_chunksize,
                    )
            else:
                # get just enough file info to compute chunking
                nchunks = defaultdict(int)
                chunks = []
                for filemeta in fileset:
                    if nchunks[filemeta.dataset] >= self.maxchunks:
                        continue
                    for chunk in filemeta.chunks(
                        self.chunksize, self.align_clusters, dynamic_chunksize=False
                    ):
                        chunks.append(chunk)
                        nchunks[filemeta.dataset] += 1
                        if nchunks[filemeta.dataset] >= self.maxchunks:
                            break
                yield from iter(chunks)
        else:
            import pyarrow.dataset as ds

            dataset_filelist_map = {}
            for dataset, basedir in fileset.items():
                ds_ = ds.dataset(basedir, format="parquet")
                dataset_filelist_map[dataset] = ds_.files
            chunks = []
            for dataset, filelist in dataset_filelist_map.items():
                for filename in filelist:
                    # if in cephfs, encode the ceph config path in the filename
                    if self.ceph_config_path:
                        filename = f"{self.ceph_config_path}:{filename}"
                    chunks.append(WorkItem(dataset, filename, treename, 0, 0, ""))
            yield from iter(chunks)

    def _work_function(
        self,
        item: WorkItem,
        processor_instance: ProcessorABC,
    ) -> Dict:
        if processor_instance == "heavy":
            item, processor_instance = item
        if not isinstance(processor_instance, ProcessorABC):
            processor_instance = cloudpickle.loads(lz4f.decompress(processor_instance))

        if self.format == "root":
            filecontext = uproot.open(
                item.filename,
                timeout=self.xrootdtimeout,
                file_handler=uproot.MemmapSource
                if self.mmap
                else uproot.MultithreadedFileSource,
            )
        elif self.format == "parquet":
            filecontext = ParquetFileContext(item.filename)

        metadata = {
            "dataset": item.dataset,
            "filename": item.filename,
            "treename": item.treename,
            "entrystart": item.entrystart,
            "entrystop": item.entrystop,
            "fileuuid": str(uuid.UUID(bytes=item.fileuuid))
            if len(item.fileuuid) > 0
            else "",
        }
        if item.usermeta is not None:
            metadata.update(item.usermeta)

        with filecontext as file:
            if self.schema is None:
                # To deprecate
                tree = file[item.treename]
                events = LazyDataFrame(
                    tree, item.entrystart, item.entrystop, metadata=metadata
                )
            elif issubclass(self.schema, schemas.BaseSchema):
                # change here
                if self.format == "root":
                    materialized = []
                    factory = NanoEventsFactory.from_root(
                        file=file,
                        treepath=item.treename,
                        entry_start=item.entrystart,
                        entry_stop=item.entrystop,
                        persistent_cache=self.cache,
                        schemaclass=self.schema,
                        metadata=metadata,
                        access_log=materialized,
                    )
                    events = factory.events()
                elif self.format == "parquet":
                    rados_parquet_options = {}
                    if ":" in item.filename:
                        ceph_config_path, filename = item.filename.split(":")
                        # patch back filename into item
                        item = WorkItem(**dict(asdict(item), filename=filename))
                        rados_parquet_options["ceph_config_path"] = ceph_config_path

                    factory = NanoEventsFactory.from_parquet(
                        file=item.filename,
                        treepath=item.treename,
                        metadata=metadata,
                        rados_parquet_options=rados_parquet_options,
                    )
                    events = factory.events()
            else:
                raise ValueError(
                    "Expected schema to derive from nanoevents.BaseSchema, instead got %r"
                    % self.schema
                )
            tic = time.time()
            try:
                out = processor_instance.process(events)
            except Exception as e:
                file_trace = f"\n\nFailed processing file: {item.filename} ({item.entrystart}-{item.entrystop})"
                raise type(e)(str(e) + file_trace).with_traceback(
                    sys.exc_info()[2]
                ) from None
            if out is None:
                raise ValueError(
                    "Output of process() should not be None. Make sure your processor's process() function returns an accumulator."
                )
            toc = time.time()
            if self.use_dataframes:
                return out
            else:
                if self.savemetrics:
                    metrics = {}
                    if isinstance(file, uproot.ReadOnlyDirectory):
                        metrics["bytesread"] = file.file.source.num_requested_bytes
                    if self.schema is not None and issubclass(
                        self.schema, schemas.BaseSchema
                    ):
                        metrics["columns"] = set(materialized)
                        metrics["entries"] = len(events)
                    else:
                        metrics["columns"] = set(events.materialized)
                        metrics["entries"] = events.size
                    metrics["processtime"] = toc - tic
                    return {"out": out, "metrics": metrics}
                return {"out": out}

    def __call__(
        self,
        fileset: Dict,
        treename: str,
        processor_instance: ProcessorABC,
    ) -> Accumulatable:
        """Run the processor_instance on a given fileset

        Parameters
        ----------
            fileset : dict
                A dictionary ``{dataset: [file, file], }``
                Optionally, if some files' tree name differ, the dictionary can be specified:
                ``{dataset: {'treename': 'name', 'files': [file, file]}, }``
            treename : str
                name of tree inside each root file, can be ``None``;
                treename can also be defined in fileset, which will override the passed treename
            processor_instance : ProcessorABC
                An instance of a class deriving from ProcessorABC
        """

        if not isinstance(fileset, (Mapping, str)):
            raise ValueError(
                "Expected fileset to be a mapping dataset: list(files) or filename"
            )
        if not isinstance(processor_instance, ProcessorABC):
            raise ValueError("Expected processor_instance to derive from ProcessorABC")

        if self.format == "root":
            fileset = list(self._normalize_fileset(fileset, treename))
            for filemeta in fileset:
                filemeta.maybe_populate(self.metadata_cache)

            self._preprocess_fileset(fileset)
            fileset = self._filter_badfiles(fileset)

            # reverse fileset list to match the order of files as presented in version
            # v0.7.4. This fixes tests using maxchunks.
            fileset.reverse()

<<<<<<< HEAD
        chunks = self._chunk_generator(fileset, treename)
=======
    exe_args = {
        "unit": "event" if executor is work_queue_executor else "chunk",
        "function_name": type(processor_instance).__name__,
        "use_dataframes": use_dataframes,
        "events_total": events_total,
        "chunksize": chunksize,
        "dynamic_chunksize": dynamic_chunksize,
    }
>>>>>>> 6defc274

        if self.processor_compression is None:
            pi_to_send = processor_instance
        else:
            pi_to_send = lz4f.compress(
                cloudpickle.dumps(processor_instance),
                compression_level=self.processor_compression,
            )
        # hack around dask/dask#5503 which is really a silly request but here we are
        if isinstance(self.executor, DaskExecutor):
            self.executor.heavy_input = pi_to_send
            closure = partial(self._work_function, processor_instance="heavy")
        else:
            closure = partial(self._work_function, processor_instance=pi_to_send)

        if self.format == "root":
            if self.dynamic_chunksize:
                events_total = sum(f.metadata["numentries"] for f in fileset)
            else:
                chunks = [c for c in chunks]
                events_total = sum(len(c) for c in chunks)
        else:
            chunks = [c for c in chunks]

        exe_args = {
            "unit": "event" if isinstance(self.executor, WorkQueueExecutor) else "chunk",  # fmt: skip
            "function_name": type(processor_instance).__name__,
        }
        if self.format == "root" and isinstance(self.executor, WorkQueueExecutor):
            exe_args.update(
                {
                    "events_total": events_total,
                    "dynamic_chunksize": self.dynamic_chunksize,
                    "chunksize": self.chunksize,
                    "dynamic_chunksize_targets": self.dynamic_chunksize_targets,
                }
            )

        closure = partial(self.automatic_retries, closure)

        executor = self.executor.copy(**exe_args)
        wrapped_out = executor(chunks, closure, None)

        processor_instance.postprocess(wrapped_out["out"])
        if self.savemetrics and not self.use_dataframes:
            wrapped_out["metrics"]["chunks"] = len(chunks)
            return wrapped_out["out"], wrapped_out["metrics"]
        return wrapped_out["out"]


def run_spark_job(
    fileset,
    processor_instance,
    executor,
    executor_args={},
    spark=None,
    partitionsize=200000,
    thread_workers=16,
):
    """A wrapper to submit spark jobs

    A convenience wrapper to submit jobs for spark datasets, which is a
    dictionary of dataset: [file list] entries.  Presently supports reading of
    parquet files converted from root.  For more customized processing,
    e.g. to read other objects from the files and pass them into data frames,
    one can write a similar function in their user code.

    Parameters
    ----------
        fileset : dict
            dictionary {dataset: [file, file], }
        processor_instance : ProcessorABC
            An instance of a class deriving from ProcessorABC

            .. note:: The processor instance must define all the columns in data and MC that it reads as ``.columns``
        executor:
            anything that inherits from `SparkExecutor` like `spark_executor`

            In general, a function that takes 3 arguments: items, function accumulator
            and performs some action equivalent to:
            for item in items: accumulator += function(item)
        executor_args:
            arguments to send to the creation of a spark session
        spark:
            an optional already created spark instance

            if ``None`` then we create an ephemeral spark instance using a config
        partitionsize:
            partition size to try to aim for (coalescese only, repartition too expensive)
        thread_workers:
            how many spark jobs to let fly in parallel during processing steps
    """

    try:
        import pyspark
    except ImportError as e:
        print(
            "you must have pyspark installed to call run_spark_job()!", file=sys.stderr
        )
        raise e

    from packaging import version
    import pyarrow as pa
    import warnings

    arrow_env = ("ARROW_PRE_0_15_IPC_FORMAT", "1")
    if version.parse(pa.__version__) >= version.parse("0.15.0") and version.parse(
        pyspark.__version__
    ) < version.parse("3.0.0"):
        import os

        if arrow_env[0] not in os.environ or os.environ[arrow_env[0]] != arrow_env[1]:
            warnings.warn(
                "If you are using pyarrow >= 0.15.0, make sure to set %s=%s in your environment!"
                % arrow_env
            )

    import pyspark.sql
    from .spark.spark_executor import SparkExecutor
    from .spark.detail import _spark_initialize, _spark_stop, _spark_make_dfs

    if not isinstance(fileset, Mapping):
        raise ValueError("Expected fileset to be a mapping dataset: list(files)")
    if not isinstance(processor_instance, ProcessorABC):
        raise ValueError("Expected processor_instance to derive from ProcessorABC")
    if not isinstance(executor, SparkExecutor):
        raise ValueError("Expected executor to derive from SparkExecutor")

    executor_args.setdefault("config", None)
    executor_args.setdefault("file_type", "parquet")
    executor_args.setdefault("laurelin_version", "1.1.1")
    executor_args.setdefault("treeName", "Events")
    executor_args.setdefault("schema", None)
    executor_args.setdefault("cache", True)
    executor_args.setdefault("skipbadfiles", False)
    executor_args.setdefault("retries", 0)
    executor_args.setdefault("xrootdtimeout", None)
    file_type = executor_args["file_type"]
    treeName = executor_args["treeName"]
    schema = executor_args["schema"]
    if "flatten" in executor_args:
        raise ValueError(
            "Executor argument 'flatten' is deprecated, please refactor your processor to accept awkward arrays"
        )
    if "nano" in executor_args:
        raise ValueError(
            "Awkward0 NanoEvents no longer supported.\n"
            "Please use 'schema': processor.NanoAODSchema to enable awkward NanoEvents processing."
        )
    use_cache = executor_args["cache"]

    if executor_args["config"] is None:
        executor_args.pop("config")

    # initialize spark if we need to
    # if we initialize, then we deconstruct
    # when we're done
    killSpark = False
    if spark is None:
        spark = _spark_initialize(**executor_args)
        killSpark = True
        use_cache = False  # if we always kill spark then we cannot use the cache
    else:
        if not isinstance(spark, pyspark.sql.session.SparkSession):
            raise ValueError(
                "Expected 'spark' to be a pyspark.sql.session.SparkSession"
            )

    dfslist = {}
    if executor._cacheddfs is None:
        dfslist = _spark_make_dfs(
            spark,
            fileset,
            partitionsize,
            processor_instance.columns,
            thread_workers,
            file_type,
            treeName,
        )

    output = executor(
        spark, dfslist, processor_instance, None, thread_workers, use_cache, schema
    )
    processor_instance.postprocess(output)

    if killSpark:
        _spark_stop(spark)
        del spark
        spark = None

    return output<|MERGE_RESOLUTION|>--- conflicted
+++ resolved
@@ -310,8 +310,6 @@
                     throughput.
         resource-monitor : bool
             If true, (false is the default) turns on resource monitoring for Work Queue.
-<<<<<<< HEAD
-=======
         fast_terminate_workers: int
             Terminate workers on which tasks have been running longer than average.
             The time limit is computed by multiplying the average runtime of tasks
@@ -319,7 +317,6 @@
             legitimately slow tasks, no task may trigger fast termination in
             two distinct workers. Less than 1 disables it.
 
->>>>>>> 6defc274
         master-name : str
             Name to refer to this work queue master.
             Sets port to 0 (any available port) if port not given.
@@ -381,6 +378,7 @@
     wrapper: Optional[str] = shutil.which("python_package_run")
     resource_monitor: bool = False
     resources_mode: str = "fixed"
+    fast_terminate_worker: Optional[int] = None
     cores: Optional[int] = None
     memory: Optional[int] = None
     disk: Optional[int] = None
@@ -389,7 +387,6 @@
     chunks_accum_in_mem: int = 2
     chunksize: int = 1024
     dynamic_chunksize: bool = False
-    dynamic_chunksize_targets: Dict = field(default_factory=dict)
 
     def __call__(
         self,
@@ -789,334 +786,8 @@
         pass
 
 
-<<<<<<< HEAD
 @dataclass
 class Runner:
-=======
-def _work_function(
-    item,
-    processor_instance,
-    savemetrics=False,
-    mmap=False,
-    schema=schemas.BaseSchema,
-    cachestrategy=None,
-    skipbadfiles=False,
-    retries=0,
-    xrootdtimeout=None,
-    use_dataframes=False,
-    format="root",
-):
-    if processor_instance == "heavy":
-        item, processor_instance = item
-    if not isinstance(processor_instance, ProcessorABC):
-        processor_instance = cloudpickle.loads(lz4f.decompress(processor_instance))
-
-    retry_count = 0
-    while retry_count <= retries:
-        try:
-            if format == "root":
-                filecontext = uproot.open(
-                    item.filename,
-                    timeout=xrootdtimeout,
-                    file_handler=uproot.MemmapSource
-                    if mmap
-                    else uproot.MultithreadedFileSource,
-                )
-            elif format == "parquet":
-                filecontext = ParquetFileContext(item.filename)
-
-            metadata = {
-                "dataset": item.dataset,
-                "filename": item.filename,
-                "treename": item.treename,
-                "entrystart": item.entrystart,
-                "entrystop": item.entrystop,
-                "fileuuid": str(uuid.UUID(bytes=item.fileuuid))
-                if len(item.fileuuid) > 0
-                else "",
-            }
-            if item.usermeta is not None:
-                metadata.update(item.usermeta)
-
-            with filecontext as file:
-                if schema is None:
-                    # To deprecate
-                    tree = file[item.treename]
-                    events = LazyDataFrame(
-                        tree, item.entrystart, item.entrystop, metadata=metadata
-                    )
-                elif issubclass(schema, schemas.BaseSchema):
-                    # change here
-                    if format == "root":
-                        materialized = []
-                        factory = NanoEventsFactory.from_root(
-                            file=file,
-                            treepath=item.treename,
-                            entry_start=item.entrystart,
-                            entry_stop=item.entrystop,
-                            persistent_cache=_get_cache(cachestrategy),
-                            schemaclass=schema,
-                            metadata=metadata,
-                            access_log=materialized,
-                        )
-                        events = factory.events()
-                    elif format == "parquet":
-                        rados_parquet_options = {}
-                        if ":" in item.filename:
-                            ceph_config_path, filename = item.filename.split(":")
-                            item = item._asdict()
-                            item["filename"] = filename
-                            item = WorkItem(**item)
-                            rados_parquet_options["ceph_config_path"] = ceph_config_path
-
-                        factory = NanoEventsFactory.from_parquet(
-                            file=item.filename,
-                            treepath=item.treename,
-                            metadata=metadata,
-                            rados_parquet_options=rados_parquet_options,
-                        )
-                        events = factory.events()
-                else:
-                    raise ValueError(
-                        "Expected schema to derive from nanoevents.BaseSchema, instead got %r"
-                        % schema
-                    )
-                tic = time.time()
-                try:
-                    out = processor_instance.process(events)
-                except Exception as e:
-                    file_trace = f"\n\nFailed processing file: {item.filename} ({item.entrystart}-{item.entrystop})"
-                    raise type(e)(str(e) + file_trace).with_traceback(
-                        sys.exc_info()[2]
-                    ) from None
-                if out is None:
-                    raise ValueError(
-                        "Output of process() should not be None. Make sure your processor's process() function returns an accumulator."
-                    )
-                toc = time.time()
-                if use_dataframes:
-                    return out
-                else:
-                    if savemetrics:
-                        metrics = {}
-                        if isinstance(file, uproot.ReadOnlyDirectory):
-                            metrics["bytesread"] = file.file.source.num_requested_bytes
-                        if schema is not None and issubclass(
-                            schema, schemas.BaseSchema
-                        ):
-                            metrics["columns"] = set(materialized)
-                            metrics["entries"] = len(events)
-                        else:
-                            metrics["columns"] = set(events.materialized)
-                            metrics["entries"] = events.size
-                        metrics["processtime"] = toc - tic
-                        return {"out": out, "metrics": metrics}
-                    return {"out": out}
-            break
-        # catch xrootd errors and optionally skip
-        # or retry to read the file
-        except OSError as e:
-            if not skipbadfiles or "Auth failed" in str(e):
-                raise e
-            else:
-                w_str = "Bad file source %s." % item.filename
-                if retries:
-                    w_str += " Attempt %d of %d." % (retry_count + 1, retries + 1)
-                    if retry_count + 1 < retries:
-                        w_str += " Will retry."
-                    else:
-                        w_str += " Skipping."
-                else:
-                    w_str += " Skipping."
-                warnings.warn(w_str)
-            if not use_dataframes:
-                return {"out": out}
-        except Exception as e:
-            if retries == retry_count:
-                raise e
-            w_str = "Attempt %d of %d. Will retry." % (retry_count + 1, retries + 1)
-            warnings.warn(w_str)
-        retry_count += 1
-
-
-def _normalize_fileset(fileset, treename):
-    if isinstance(fileset, str):
-        with open(fileset) as fin:
-            fileset = json.load(fin)
-    elif not isinstance(fileset, Mapping):
-        raise ValueError("Expected fileset to be a path string or mapping")
-    reserved_metakeys = _PROTECTED_NAMES
-    for dataset, filelist in fileset.items():
-        user_meta = None
-        if isinstance(filelist, dict):
-            user_meta = filelist["metadata"] if "metadata" in filelist else None
-            if user_meta is not None:
-                for rkey in reserved_metakeys:
-                    if rkey in user_meta.keys():
-                        raise ValueError(
-                            f'Reserved word "{rkey}" in metadata section of fileset dictionary, please rename this entry!'
-                        )
-            if "treename" not in filelist and treename is None:
-                raise ValueError(
-                    "treename must be specified if the fileset does not contain tree names"
-                )
-            local_treename = (
-                filelist["treename"] if "treename" in filelist else treename
-            )
-            filelist = filelist["files"]
-        elif isinstance(filelist, list):
-            if treename is None:
-                raise ValueError(
-                    "treename must be specified if the fileset does not contain tree names"
-                )
-            local_treename = treename
-        else:
-            raise ValueError("list of filenames in fileset must be a list or a dict")
-        for filename in filelist:
-            yield FileMeta(dataset, filename, local_treename, user_meta)
-
-
-def _get_metadata(
-    item, skipbadfiles=False, retries=0, xrootdtimeout=None, align_clusters=False
-):
-    import warnings
-
-    out = set_accumulator()
-    retry_count = 0
-    while retry_count <= retries:
-        try:
-            file = uproot.open(item.filename, timeout=xrootdtimeout)
-            tree = file[item.treename]
-            metadata = {}
-            if item.metadata:
-                metadata.update(item.metadata)
-            metadata.update({"numentries": tree.num_entries, "uuid": file.file.fUUID})
-            if align_clusters:
-                metadata["clusters"] = tree.common_entry_offsets()
-            out = set_accumulator(
-                [FileMeta(item.dataset, item.filename, item.treename, metadata)]
-            )
-            break
-        except OSError as e:
-            if not skipbadfiles or "Auth failed" in str(e):
-                raise e
-            else:
-                w_str = "Bad file source %s." % item.filename
-                if retries:
-                    w_str += " Attempt %d of %d." % (retry_count + 1, retries + 1)
-                    if retry_count + 1 < retries:
-                        w_str += " Will retry."
-                    else:
-                        w_str += " Skipping."
-                else:
-                    w_str += " Skipping."
-                warnings.warn(w_str)
-        except Exception as e:
-            if retries == retry_count:
-                raise e
-            w_str = "Attempt %d of %d. Will retry." % (retry_count + 1, retries + 1)
-            warnings.warn(w_str)
-        retry_count += 1
-    return out
-
-
-def _preprocess_fileset(
-    pre_executor,
-    pre_args,
-    fileset,
-    metadata_fetcher,
-    metadata_cache,
-    align_clusters,
-    maxchunks,
-    skipbadfiles,
-):
-    if maxchunks is None:
-        # this is a bit of an abuse of map-reduce but ok
-        to_get = set(
-            filemeta
-            for filemeta in fileset
-            if not filemeta.populated(clusters=align_clusters)
-        )
-        if len(to_get) > 0:
-            out = set_accumulator()
-            pre_arg_override = {
-                "function_name": "get_metadata",
-                "desc": "Preprocessing",
-                "unit": "file",
-                "compression": None,
-                "tailtimeout": None,
-                "worker_affinity": False,
-            }
-            pre_args.update(pre_arg_override)
-            out = pre_executor(to_get, metadata_fetcher, out, **pre_args)
-            while out:
-                item = out.pop()
-                metadata_cache[item] = item.metadata
-            for filemeta in fileset:
-                filemeta.maybe_populate(metadata_cache)
-    else:
-        for filemeta in fileset:
-            # not sure why need to check for bad files here... otherwise pop fails below with pytest.
-            if skipbadfiles and not filemeta.populated(clusters=align_clusters):
-                continue
-            if not filemeta.populated(clusters=align_clusters):
-                filemeta.metadata = metadata_fetcher(filemeta).pop().metadata
-                metadata_cache[filemeta] = filemeta.metadata
-
-
-def _filter_badfiles(fileset, align_clusters, skipbadfiles):
-    final_fileset = []
-    for filemeta in fileset:
-        if filemeta.populated(clusters=align_clusters):
-            final_fileset.append(filemeta)
-        elif not skipbadfiles:
-            raise RuntimeError("Metadata for file {} could not be accessed.")
-    return final_fileset
-
-
-def _chunk_generator(
-    fileset,
-    metadata_fetcher,
-    metadata_cache,
-    chunksize,
-    align_clusters,
-    maxchunks,
-    dynamic_chunksize=None,
-):
-    if maxchunks is None:
-        for filemeta in fileset:
-            yield from filemeta.chunks(chunksize, align_clusters, dynamic_chunksize)
-    else:
-        # get just enough file info to compute chunking
-        nchunks = defaultdict(int)
-        chunks = []
-        for filemeta in fileset:
-            if nchunks[filemeta.dataset] >= maxchunks:
-                continue
-            for chunk in filemeta.chunks(
-                chunksize, align_clusters, dynamic_chunksize=None
-            ):
-                chunks.append(chunk)
-                nchunks[filemeta.dataset] += 1
-                if nchunks[filemeta.dataset] >= maxchunks:
-                    break
-        yield from iter(chunks)
-
-
-def run_uproot_job(
-    fileset,
-    treename,
-    processor_instance,
-    executor,
-    executor_args={},
-    pre_executor=None,
-    pre_args=None,
-    chunksize=100000,
-    maxchunks=None,
-    metadata_cache=None,
-    dynamic_chunksize=None,
-):
->>>>>>> 6defc274
     """A tool to run a processor using uproot for data delivery
 
     A convenience wrapper to submit jobs for a file set, which is a
@@ -1157,8 +828,7 @@
     chunksize: int = 100000
     maxchunks: Optional[int] = None
     metadata_cache: Optional[MutableMapping] = None
-    dynamic_chunksize: bool = False
-    dynamic_chunksize_targets: Dict = field(default_factory=dict)
+    dynamic_chunksize: Optional[Dict] = None
     skipbadfiles: bool = False
     xrootdtimeout: Optional[int] = None
     align_clusters: bool = False
@@ -1376,7 +1046,7 @@
                     if nchunks[filemeta.dataset] >= self.maxchunks:
                         continue
                     for chunk in filemeta.chunks(
-                        self.chunksize, self.align_clusters, dynamic_chunksize=False
+                        self.chunksize, self.align_clusters, dynamic_chunksize=None
                     ):
                         chunks.append(chunk)
                         nchunks[filemeta.dataset] += 1
@@ -1547,18 +1217,7 @@
             # v0.7.4. This fixes tests using maxchunks.
             fileset.reverse()
 
-<<<<<<< HEAD
         chunks = self._chunk_generator(fileset, treename)
-=======
-    exe_args = {
-        "unit": "event" if executor is work_queue_executor else "chunk",
-        "function_name": type(processor_instance).__name__,
-        "use_dataframes": use_dataframes,
-        "events_total": events_total,
-        "chunksize": chunksize,
-        "dynamic_chunksize": dynamic_chunksize,
-    }
->>>>>>> 6defc274
 
         if self.processor_compression is None:
             pi_to_send = processor_instance
@@ -1593,7 +1252,6 @@
                     "events_total": events_total,
                     "dynamic_chunksize": self.dynamic_chunksize,
                     "chunksize": self.chunksize,
-                    "dynamic_chunksize_targets": self.dynamic_chunksize_targets,
                 }
             )
 
