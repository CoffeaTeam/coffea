--- conflicted
+++ resolved
@@ -623,14 +623,9 @@
             'processor_compression' sets the compression level used to send processor instance to workers (default 1).
             'skipbadfiles' instead of failing on a bad file, skip it (default False)
             'retries' optionally retry n times (default 0)
-<<<<<<< HEAD
-            'xrootdtimeout' timeout for xrootd read
-            'tailtimeout' timeout requirement on job tails
-            'align_clusters' aligns the chunks to natural boundaries in the ROOT files
-=======
             'xrootdtimeout' timeout for xrootd read (seconds)
             'tailtimeout' timeout requirement on job tails (seconds)
->>>>>>> 28da6a5a
+            'align_clusters' aligns the chunks to natural boundaries in the ROOT files
         pre_executor : callable
             A function like executor, used to calculate fileset metadata
             Defaults to executor
